# Rusoto changes

## [Unreleased]

- Add `RusotoError` enum as base error type for all services
<<<<<<< HEAD
- Fix hostname derivation for custom Region endpoints
=======
- Improve error messages for BufferedHttpResponse in Unknown error variants.
>>>>>>> 26ca76db

## [0.37.0] - 2019-03-12

- Implement Clone on the various Client types.
- Upgrade hyper-rustls library
- Fix duplicated Content-Type header in SageMaker Runtime
- Switch from `try!` to `?` operator
- Remove unneeded muts in Glacier codegen
- Add Eu-North-1 Region
- Fix bug in SNS publish message action
- Mock can simulate communications errors
- Upgrade botocore definitions to [`1.12.100`](https://github.com/boto/botocore/tree/1.12.100)
- add [amplify](https://docs.aws.amazon.com/cli/latest/reference/amplify/index.html) service
- add [apigatewaymanagementapi](https://docs.aws.amazon.com/cli/latest/reference/apigatewaymanagementapi/index.html) service
- add [apigatewayv2](https://docs.aws.amazon.com/cli/latest/reference/apigatewayv2/index.html) service
- add [ram](https://docs.aws.amazon.com/cli/latest/reference/ram/index.html) service
- Add [`credential_process`](https://docs.aws.amazon.com/cli/latest/topic/config-vars.html#sourcing-credentials-from-external-processes) support in `~/.aws/config`
- Add Route53 TXT record quoting helper
- Fix a malformed SNS Publish API request when it has message attributes

## [0.36.0] - 2018-12-04

- Add Connect service
- Add MediaTailor support
- Add ByteStream struct to core
- Skip serializing blobs when they are `Option::None`
- Fix typo in `service_crategen` README.md
- Add Kinesis Video Archived Media service
- Update regex to version 1
- Add Appsync service
- Handle s3 out of order elements
- Add mediaconvert service
- Add KinesisVideo support
- Add a filter that will limit what services to generate
- Enable passthrough parsing of payload members
- Add sagemaker-runtime
- Fix some glacier bugs
- Add CloudFront unit test
- Add IoT Data service
- Add MediaLive service
- Add ResourceGroups service
- Add Mobile service
- Skip serializing blobs when they are Option::None (DynamoDB)
- Fix import/export endpoint
- Add MediaPackage service
- Add IoT Jobs Data
- Add Kinesis Video Media service
- Add IoT Analytics
- Add IoT 1click devices
- Add Workmail service
- Add IoT 1Click Projects

## [0.35.0] - 2018-10-31

- Add Cost Explorer
- Add Performance Insights support
- Add ServiceDiscovery support
- Add Sentiment support
- Add Sagemaker support
- Add Transcribe service
- Added Neptune support
- Add GuardDuty service
- Add AWS Macie
- Adds EKS
- Add AWS Pricing service
- Add Translate service
- Add Firewall Management Service (FMS)
- Add Cloud9 support
- Add Autoscaling Plans
- Add MQ service
- Add `From<Result<T, E>> for RusotoFuture<T, E>` implementation for mocking.
- Add ACM PCA support
- rusoto_credential uses Serde derives for credentials instead of hand written code
- Add MediaStore support
- Expose raw BufferedHttpResponse on ::Unknown error variants
- Removed Ceph test for `Luminous`
- Honor profile region in `Default` implementation of `Region`
- Fix bug that could not authenticate ARN with colon
- Fix error parsing for services using boto's `rest-json` protocol published prior to this release . The following service crates were affected.
  * `apigateway`, `batch`, `clouddirectory`, `cloudsearchdomain`, `cognito-sync`,
  `efs`, `eks`, `elastictranscoder`, `glacier`, `greengrass`, `guardduty`, `iot`,
  `lambda`, `lex-models`, `lex-runtime`, `mq`, `polly`, `serverlessrepo`,
  `workdocs`, `xray`

## [0.34.0] - 2018-09-05

- Add example to Rusoto Logs documentation
- Add custom dev dependency capability to services crategen
- Allow replacing OpenSSL with rustls by adding `features = ["rustls"], default_features=false` to your Cargo.toml
- Fix codegen for query types not sending values correctly
- Bump minimum supported version of Rust to 1.26
- Make STS provider `Send`
- Remove unused package `hyper-tls` in credentials crate
- Send parameters in request body instead of query string for query based services and EC2
- Allow AWS credentials in environment variables to have a custom prefix
- Fix bug in presigned URLs for S3

## [0.33.1] - 2018-08-07

- Fix `rusoto_mock` versions available

## [0.33.0] - 2018-07-31

- Remove `impl Display for Region` since it was of little use and confusingly similar to `Region::name()`.
- More efficiently and correctly remove scheme from `Region::Custom` endpoints
- Prevent reactor from hanging indefinitely when using the new tokio release
- Fix deserialization for empty JSON responses
- Fixed bug in query services where lists had incorrect parent item in request
- Improve deserializer of XML error responses
- Adds Serverless Repo service
- Add Alexa for Business service
- Add [Secrets Manager](https://docs.aws.amazon.com/secretsmanager/latest/userguide/intro.html) service
- Support streaming uploads for services like S3
- Implement `DispatchSignedRequest` and `ProvideAwsCredentials` for `Arc<>` and `Rc<>` wrapped types
- Changed HttpClient to be generic over hyper::Connect, default HttpClient<C = HttpsConnector<HttpConnector>>, see #1033
- Derive PartialEq for all request and response types, except when they contain streams
- Change core and credentials to use Hyper 0.12
- Add support for alternative prefixes for environment variables.

## [0.32.0] - 2018-03-03

- Convert all services to `futures`-based APIs
- Show secret keys and tokens as `"**********"` in `Debug` output
- Ensure list of signed headers is correct when not all headers are signed
- Use ```$AWS_PROFILE``` to obtain default profile name
- Implement `Default` for `Region`
- Derive Clone for remaining types (affects CloudFront, Route 53 and S3)
- Link to service-specific documentation in generated Cargo manifests
- Change credential expiration for non-temporary credentials to be optional and add support for ```AWS_CREDENTIAL_EXPIRATION``` to EnvironmentProvider
- Improve ContainerProvider to mimic the behavior of the other SDKs by also considering ```AWS_CONTAINER_AUTHORIZATION_TOKEN``` and ```AWS_CONTAINER_CREDENTIALS_FULL_URI```
- Implement per-call timeouts for the `DispatchSignedRequest` trait
- Implement timeouts for `ContainerProvider` and `InstanceMetadataProvider`

## [0.31.0] - 2018-01-21

- Update Rusoto Core ReadMe
- use correct China-northwest region domain
- Fix handling of error responses from Ceph (S3)
- Added integration tests for Ceph and Minio
- Convert metadata keys to lowercase (only affects third party services, Amazon already converts them)
- Allow setting both Region name and endpoint via `Region::Custom`
- Added China-northwest, US-Gov-West & Paris regions
- Switched crategen from rustfmt to rustfmt-nightly
- Removed unused AsciiExt imports
- S3 StreamingBody now has public constructor

## [0.30.0] - 2017-12-02

- Added CloudHSMv2
- Added ResourceGroupsTaggingApi
- Added Lex runtime
- Added Lex Models service
- S3 StreamingBody now implements Read trait
- Added Budgets service
- Send metadata fields to S3

## [0.29.0] - 2017-11-02

- Added CHANGELOG
- Updated CONTRIBUTING to explain PR process
- Added Application Autoscaling service
- Added Athena service
- Added X-Ray service
- Updated Credentials crate to use hyper 0.11 (aka the Async IO Update).
- Added Documentation to Credentials Crate.
- Make Rusoto Core use HTTP Pools to re-use connections.
- Fixed Edge Cases in URI Encoding of Rusoto (double query encoding, +'s in query strings).
- Updated ring dependency
- Added Cloud Directory service
- Added CloudSearch Domain service
- Added GreenGrass service
- Added Elastic Filesystem service
- Fix broken links on the STS documentation
- Use xml::EventWriter to serialize XML payload
- Added Workdocs service
- Added Cognito Sync service
- Added Shield service
- Added Glue service
- Added DynamoDB Accelerator
- Added Discovery service
- Added CodeStar service
- Added Migration Hub service
- Added Marketplace Entitlement service

## [0.28.0] - 2017-08-25

### Added
- Credentials: accept `aws_security_token` for backwards compatibility
- Codegen: add `check` command for missing or outdated services
- API Gateway support
- Mechanical Turk support
- Polly support
- Glacier support
- Header on files that are generated to guide changes the code generation
- AWS Batch support
- Use botocore provided documentation in our crate documentation
- Credentials crate allows unrecognized fields in credentials profile
- Route53 now sends request to the right endpoint
- Route53 integration test
- Streaming download support for S3
- Custom region now supported: used for local DynamoDB and API compatible services such as Minio and Ceph
- Code of Condcut

### Changed
- Moved root Cargo.toml to root of git project to allow git dependency references
- Updated botocore to 1.5.75
- Integration tests now build, but don't run, as part of the CI process
- Credentials crate got dependency upgrades
- REST protocols now sends requests with headers and bodies

### Removed
- Credentials crate no longer retries credential acquiring
- Type aliases removed.  Example: we no longer use `BucketName` which was an alias for `String`.
- travis-cargo from TravisCI builds<|MERGE_RESOLUTION|>--- conflicted
+++ resolved
@@ -3,11 +3,8 @@
 ## [Unreleased]
 
 - Add `RusotoError` enum as base error type for all services
-<<<<<<< HEAD
+- Improve error messages for BufferedHttpResponse in Unknown error variants.
 - Fix hostname derivation for custom Region endpoints
-=======
-- Improve error messages for BufferedHttpResponse in Unknown error variants.
->>>>>>> 26ca76db
 
 ## [0.37.0] - 2019-03-12
 
