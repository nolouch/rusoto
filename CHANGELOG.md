--- conflicted
+++ resolved
@@ -13,14 +13,11 @@
 - Make Rusoto Core use HTTP Pools to re-use connections.
 - Fixed Edge Cases in URI Encoding of Rusoto (double query encoding, +'s in query strings).
 - Updated ring dependency
-<<<<<<< HEAD
 - Added CloudSearch Domain service
-=======
 - Added GreenGrass service
 - Added Elastic Filesystem service
 - Fix broken links on the STS documentation
 - Use xml::EventWriter to serialize XML payload
->>>>>>> 4308d896
 
 ## [0.28.0] - 2017-08-25
 
