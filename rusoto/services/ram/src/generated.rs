// =================================================================
//
//                           * WARNING *
//
//                    This file is generated!
//
//  Changes made to this file will be overwritten. If changes are
//  required to the generated code, the service_crategen project
//  must be updated to generate the changes.
//
// =================================================================
#![allow(warnings)]

use futures::future;
use futures::Future;
use rusoto_core::credential::ProvideAwsCredentials;
use rusoto_core::region;
use rusoto_core::request::{BufferedHttpResponse, DispatchSignedRequest};
use rusoto_core::{Client, RusotoError, RusotoFuture};
use std::error::Error;
use std::fmt;

use rusoto_core::param::{Params, ServiceParams};
use rusoto_core::proto;
use rusoto_core::signature::SignedRequest;
use serde_json;
#[derive(Default, Debug, Clone, PartialEq, Serialize)]
#[cfg_attr(feature = "deserialize_structs", derive(Deserialize))]
pub struct AcceptResourceShareInvitationRequest {
    /// <p>A unique, case-sensitive identifier that you provide to ensure the idempotency of the request.</p>
    #[serde(rename = "clientToken")]
    #[serde(skip_serializing_if = "Option::is_none")]
    pub client_token: Option<String>,
    /// <p>The Amazon Resource Name (ARN) of the invitation.</p>
    #[serde(rename = "resourceShareInvitationArn")]
    pub resource_share_invitation_arn: String,
}

#[derive(Default, Debug, Clone, PartialEq, Deserialize)]
#[cfg_attr(any(test, feature = "serialize_structs"), derive(Serialize))]
pub struct AcceptResourceShareInvitationResponse {
    /// <p>A unique, case-sensitive identifier that you provide to ensure the idempotency of the request.</p>
    #[serde(rename = "clientToken")]
    #[serde(skip_serializing_if = "Option::is_none")]
    pub client_token: Option<String>,
    /// <p>Information about the invitation.</p>
    #[serde(rename = "resourceShareInvitation")]
    #[serde(skip_serializing_if = "Option::is_none")]
    pub resource_share_invitation: Option<ResourceShareInvitation>,
}

#[derive(Default, Debug, Clone, PartialEq, Serialize)]
<<<<<<< HEAD
#[cfg_attr(feature = "deserialize_structs", derive(Deserialize))]
=======
pub struct AssociateResourceSharePermissionRequest {
    /// <p>A unique, case-sensitive identifier that you provide to ensure the idempotency of the request.</p>
    #[serde(rename = "clientToken")]
    #[serde(skip_serializing_if = "Option::is_none")]
    pub client_token: Option<String>,
    /// <p>The ARN of the AWS RAM permission to associate with the resource share.</p>
    #[serde(rename = "permissionArn")]
    pub permission_arn: String,
    /// <p>Indicates whether the permission should replace the permissions that are currently associated with the resource share. Use <code>true</code> to replace the current permissions. Use <code>false</code> to add the permission to the current permission.</p>
    #[serde(rename = "replace")]
    #[serde(skip_serializing_if = "Option::is_none")]
    pub replace: Option<bool>,
    /// <p>The Amazon Resource Name (ARN) of the resource share.</p>
    #[serde(rename = "resourceShareArn")]
    pub resource_share_arn: String,
}

#[derive(Default, Debug, Clone, PartialEq, Deserialize)]
#[cfg_attr(any(test, feature = "serialize_structs"), derive(Serialize))]
pub struct AssociateResourceSharePermissionResponse {
    /// <p>A unique, case-sensitive identifier that you provide to ensure the idempotency of the request.</p>
    #[serde(rename = "clientToken")]
    #[serde(skip_serializing_if = "Option::is_none")]
    pub client_token: Option<String>,
    /// <p>Indicates whether the request succeeded.</p>
    #[serde(rename = "returnValue")]
    #[serde(skip_serializing_if = "Option::is_none")]
    pub return_value: Option<bool>,
}

#[derive(Default, Debug, Clone, PartialEq, Serialize)]
>>>>>>> 36d57c13
pub struct AssociateResourceShareRequest {
    /// <p>A unique, case-sensitive identifier that you provide to ensure the idempotency of the request.</p>
    #[serde(rename = "clientToken")]
    #[serde(skip_serializing_if = "Option::is_none")]
    pub client_token: Option<String>,
    /// <p>The principals.</p>
    #[serde(rename = "principals")]
    #[serde(skip_serializing_if = "Option::is_none")]
    pub principals: Option<Vec<String>>,
    /// <p>The Amazon Resource Names (ARN) of the resources.</p>
    #[serde(rename = "resourceArns")]
    #[serde(skip_serializing_if = "Option::is_none")]
    pub resource_arns: Option<Vec<String>>,
    /// <p>The Amazon Resource Name (ARN) of the resource share.</p>
    #[serde(rename = "resourceShareArn")]
    pub resource_share_arn: String,
}

#[derive(Default, Debug, Clone, PartialEq, Deserialize)]
#[cfg_attr(any(test, feature = "serialize_structs"), derive(Serialize))]
pub struct AssociateResourceShareResponse {
    /// <p>A unique, case-sensitive identifier that you provide to ensure the idempotency of the request.</p>
    #[serde(rename = "clientToken")]
    #[serde(skip_serializing_if = "Option::is_none")]
    pub client_token: Option<String>,
    /// <p>Information about the associations.</p>
    #[serde(rename = "resourceShareAssociations")]
    #[serde(skip_serializing_if = "Option::is_none")]
    pub resource_share_associations: Option<Vec<ResourceShareAssociation>>,
}

#[derive(Default, Debug, Clone, PartialEq, Serialize)]
#[cfg_attr(feature = "deserialize_structs", derive(Deserialize))]
pub struct CreateResourceShareRequest {
    /// <p>Indicates whether principals outside your AWS organization can be associated with a resource share.</p>
    #[serde(rename = "allowExternalPrincipals")]
    #[serde(skip_serializing_if = "Option::is_none")]
    pub allow_external_principals: Option<bool>,
    /// <p>A unique, case-sensitive identifier that you provide to ensure the idempotency of the request.</p>
    #[serde(rename = "clientToken")]
    #[serde(skip_serializing_if = "Option::is_none")]
    pub client_token: Option<String>,
    /// <p>The name of the resource share.</p>
    #[serde(rename = "name")]
    pub name: String,
    /// <p>The ARNs of the permissions to associate with the resource share. If you do not specify an ARN for the permission, AWS RAM automatically attaches the default version of the permission for each resource type.</p>
    #[serde(rename = "permissionArns")]
    #[serde(skip_serializing_if = "Option::is_none")]
    pub permission_arns: Option<Vec<String>>,
    /// <p>The principals to associate with the resource share. The possible values are IDs of AWS accounts, the ARN of an OU or organization from AWS Organizations.</p>
    #[serde(rename = "principals")]
    #[serde(skip_serializing_if = "Option::is_none")]
    pub principals: Option<Vec<String>>,
    /// <p>The Amazon Resource Names (ARN) of the resources to associate with the resource share.</p>
    #[serde(rename = "resourceArns")]
    #[serde(skip_serializing_if = "Option::is_none")]
    pub resource_arns: Option<Vec<String>>,
    /// <p>One or more tags.</p>
    #[serde(rename = "tags")]
    #[serde(skip_serializing_if = "Option::is_none")]
    pub tags: Option<Vec<Tag>>,
}

#[derive(Default, Debug, Clone, PartialEq, Deserialize)]
#[cfg_attr(any(test, feature = "serialize_structs"), derive(Serialize))]
pub struct CreateResourceShareResponse {
    /// <p>A unique, case-sensitive identifier that you provide to ensure the idempotency of the request.</p>
    #[serde(rename = "clientToken")]
    #[serde(skip_serializing_if = "Option::is_none")]
    pub client_token: Option<String>,
    /// <p>Information about the resource share.</p>
    #[serde(rename = "resourceShare")]
    #[serde(skip_serializing_if = "Option::is_none")]
    pub resource_share: Option<ResourceShare>,
}

#[derive(Default, Debug, Clone, PartialEq, Serialize)]
#[cfg_attr(feature = "deserialize_structs", derive(Deserialize))]
pub struct DeleteResourceShareRequest {
    /// <p>A unique, case-sensitive identifier that you provide to ensure the idempotency of the request.</p>
    #[serde(rename = "clientToken")]
    #[serde(skip_serializing_if = "Option::is_none")]
    pub client_token: Option<String>,
    /// <p>The Amazon Resource Name (ARN) of the resource share.</p>
    #[serde(rename = "resourceShareArn")]
    pub resource_share_arn: String,
}

#[derive(Default, Debug, Clone, PartialEq, Deserialize)]
#[cfg_attr(any(test, feature = "serialize_structs"), derive(Serialize))]
pub struct DeleteResourceShareResponse {
    /// <p>A unique, case-sensitive identifier that you provide to ensure the idempotency of the request.</p>
    #[serde(rename = "clientToken")]
    #[serde(skip_serializing_if = "Option::is_none")]
    pub client_token: Option<String>,
    /// <p>Indicates whether the request succeeded.</p>
    #[serde(rename = "returnValue")]
    #[serde(skip_serializing_if = "Option::is_none")]
    pub return_value: Option<bool>,
}

#[derive(Default, Debug, Clone, PartialEq, Serialize)]
<<<<<<< HEAD
#[cfg_attr(feature = "deserialize_structs", derive(Deserialize))]
=======
pub struct DisassociateResourceSharePermissionRequest {
    /// <p>A unique, case-sensitive identifier that you provide to ensure the idempotency of the request.</p>
    #[serde(rename = "clientToken")]
    #[serde(skip_serializing_if = "Option::is_none")]
    pub client_token: Option<String>,
    /// <p>The ARN of the permission to disassociate from the resource share.</p>
    #[serde(rename = "permissionArn")]
    pub permission_arn: String,
    /// <p>The Amazon Resource Name (ARN) of the resource share.</p>
    #[serde(rename = "resourceShareArn")]
    pub resource_share_arn: String,
}

#[derive(Default, Debug, Clone, PartialEq, Deserialize)]
#[cfg_attr(any(test, feature = "serialize_structs"), derive(Serialize))]
pub struct DisassociateResourceSharePermissionResponse {
    /// <p>A unique, case-sensitive identifier that you provide to ensure the idempotency of the request.</p>
    #[serde(rename = "clientToken")]
    #[serde(skip_serializing_if = "Option::is_none")]
    pub client_token: Option<String>,
    /// <p>Indicates whether the request succeeded.</p>
    #[serde(rename = "returnValue")]
    #[serde(skip_serializing_if = "Option::is_none")]
    pub return_value: Option<bool>,
}

#[derive(Default, Debug, Clone, PartialEq, Serialize)]
>>>>>>> 36d57c13
pub struct DisassociateResourceShareRequest {
    /// <p>A unique, case-sensitive identifier that you provide to ensure the idempotency of the request.</p>
    #[serde(rename = "clientToken")]
    #[serde(skip_serializing_if = "Option::is_none")]
    pub client_token: Option<String>,
    /// <p>The principals.</p>
    #[serde(rename = "principals")]
    #[serde(skip_serializing_if = "Option::is_none")]
    pub principals: Option<Vec<String>>,
    /// <p>The Amazon Resource Names (ARNs) of the resources.</p>
    #[serde(rename = "resourceArns")]
    #[serde(skip_serializing_if = "Option::is_none")]
    pub resource_arns: Option<Vec<String>>,
    /// <p>The Amazon Resource Name (ARN) of the resource share.</p>
    #[serde(rename = "resourceShareArn")]
    pub resource_share_arn: String,
}

#[derive(Default, Debug, Clone, PartialEq, Deserialize)]
#[cfg_attr(any(test, feature = "serialize_structs"), derive(Serialize))]
pub struct DisassociateResourceShareResponse {
    /// <p>A unique, case-sensitive identifier that you provide to ensure the idempotency of the request.</p>
    #[serde(rename = "clientToken")]
    #[serde(skip_serializing_if = "Option::is_none")]
    pub client_token: Option<String>,
    /// <p>Information about the associations.</p>
    #[serde(rename = "resourceShareAssociations")]
    #[serde(skip_serializing_if = "Option::is_none")]
    pub resource_share_associations: Option<Vec<ResourceShareAssociation>>,
}

#[derive(Default, Debug, Clone, PartialEq, Serialize)]
#[cfg_attr(feature = "deserialize_structs", derive(Deserialize))]
pub struct EnableSharingWithAwsOrganizationRequest {}

#[derive(Default, Debug, Clone, PartialEq, Deserialize)]
#[cfg_attr(any(test, feature = "serialize_structs"), derive(Serialize))]
pub struct EnableSharingWithAwsOrganizationResponse {
    /// <p>Indicates whether the request succeeded.</p>
    #[serde(rename = "returnValue")]
    #[serde(skip_serializing_if = "Option::is_none")]
    pub return_value: Option<bool>,
}

#[derive(Default, Debug, Clone, PartialEq, Serialize)]
<<<<<<< HEAD
#[cfg_attr(feature = "deserialize_structs", derive(Deserialize))]
=======
pub struct GetPermissionRequest {
    /// <p>The ARN of the permission.</p>
    #[serde(rename = "permissionArn")]
    pub permission_arn: String,
    /// <p>The identifier for the version of the permission.</p>
    #[serde(rename = "permissionVersion")]
    #[serde(skip_serializing_if = "Option::is_none")]
    pub permission_version: Option<i64>,
}

#[derive(Default, Debug, Clone, PartialEq, Deserialize)]
#[cfg_attr(any(test, feature = "serialize_structs"), derive(Serialize))]
pub struct GetPermissionResponse {
    /// <p>Information about the permission.</p>
    #[serde(rename = "permission")]
    #[serde(skip_serializing_if = "Option::is_none")]
    pub permission: Option<ResourceSharePermissionDetail>,
}

#[derive(Default, Debug, Clone, PartialEq, Serialize)]
>>>>>>> 36d57c13
pub struct GetResourcePoliciesRequest {
    /// <p>The maximum number of results to return with a single call. To retrieve the remaining results, make another call with the returned <code>nextToken</code> value.</p>
    #[serde(rename = "maxResults")]
    #[serde(skip_serializing_if = "Option::is_none")]
    pub max_results: Option<i64>,
    /// <p>The token for the next page of results.</p>
    #[serde(rename = "nextToken")]
    #[serde(skip_serializing_if = "Option::is_none")]
    pub next_token: Option<String>,
    /// <p>The principal.</p>
    #[serde(rename = "principal")]
    #[serde(skip_serializing_if = "Option::is_none")]
    pub principal: Option<String>,
    /// <p>The Amazon Resource Names (ARN) of the resources.</p>
    #[serde(rename = "resourceArns")]
    pub resource_arns: Vec<String>,
}

#[derive(Default, Debug, Clone, PartialEq, Deserialize)]
#[cfg_attr(any(test, feature = "serialize_structs"), derive(Serialize))]
pub struct GetResourcePoliciesResponse {
    /// <p>The token to use to retrieve the next page of results. This value is <code>null</code> when there are no more results to return.</p>
    #[serde(rename = "nextToken")]
    #[serde(skip_serializing_if = "Option::is_none")]
    pub next_token: Option<String>,
    /// <p>A key policy document, in JSON format.</p>
    #[serde(rename = "policies")]
    #[serde(skip_serializing_if = "Option::is_none")]
    pub policies: Option<Vec<String>>,
}

#[derive(Default, Debug, Clone, PartialEq, Serialize)]
#[cfg_attr(feature = "deserialize_structs", derive(Deserialize))]
pub struct GetResourceShareAssociationsRequest {
    /// <p>The association status.</p>
    #[serde(rename = "associationStatus")]
    #[serde(skip_serializing_if = "Option::is_none")]
    pub association_status: Option<String>,
    /// <p>The association type. Specify <code>PRINCIPAL</code> to list the principals that are associated with the specified resource share. Specify <code>RESOURCE</code> to list the resources that are associated with the specified resource share.</p>
    #[serde(rename = "associationType")]
    pub association_type: String,
    /// <p>The maximum number of results to return with a single call. To retrieve the remaining results, make another call with the returned <code>nextToken</code> value.</p>
    #[serde(rename = "maxResults")]
    #[serde(skip_serializing_if = "Option::is_none")]
    pub max_results: Option<i64>,
    /// <p>The token for the next page of results.</p>
    #[serde(rename = "nextToken")]
    #[serde(skip_serializing_if = "Option::is_none")]
    pub next_token: Option<String>,
    /// <p>The principal. You cannot specify this parameter if the association type is <code>RESOURCE</code>.</p>
    #[serde(rename = "principal")]
    #[serde(skip_serializing_if = "Option::is_none")]
    pub principal: Option<String>,
    /// <p>The Amazon Resource Name (ARN) of the resource. You cannot specify this parameter if the association type is <code>PRINCIPAL</code>.</p>
    #[serde(rename = "resourceArn")]
    #[serde(skip_serializing_if = "Option::is_none")]
    pub resource_arn: Option<String>,
    /// <p>The Amazon Resource Names (ARN) of the resource shares.</p>
    #[serde(rename = "resourceShareArns")]
    #[serde(skip_serializing_if = "Option::is_none")]
    pub resource_share_arns: Option<Vec<String>>,
}

#[derive(Default, Debug, Clone, PartialEq, Deserialize)]
#[cfg_attr(any(test, feature = "serialize_structs"), derive(Serialize))]
pub struct GetResourceShareAssociationsResponse {
    /// <p>The token to use to retrieve the next page of results. This value is <code>null</code> when there are no more results to return.</p>
    #[serde(rename = "nextToken")]
    #[serde(skip_serializing_if = "Option::is_none")]
    pub next_token: Option<String>,
    /// <p>Information about the associations.</p>
    #[serde(rename = "resourceShareAssociations")]
    #[serde(skip_serializing_if = "Option::is_none")]
    pub resource_share_associations: Option<Vec<ResourceShareAssociation>>,
}

#[derive(Default, Debug, Clone, PartialEq, Serialize)]
#[cfg_attr(feature = "deserialize_structs", derive(Deserialize))]
pub struct GetResourceShareInvitationsRequest {
    /// <p>The maximum number of results to return with a single call. To retrieve the remaining results, make another call with the returned <code>nextToken</code> value.</p>
    #[serde(rename = "maxResults")]
    #[serde(skip_serializing_if = "Option::is_none")]
    pub max_results: Option<i64>,
    /// <p>The token for the next page of results.</p>
    #[serde(rename = "nextToken")]
    #[serde(skip_serializing_if = "Option::is_none")]
    pub next_token: Option<String>,
    /// <p>The Amazon Resource Names (ARN) of the resource shares.</p>
    #[serde(rename = "resourceShareArns")]
    #[serde(skip_serializing_if = "Option::is_none")]
    pub resource_share_arns: Option<Vec<String>>,
    /// <p>The Amazon Resource Names (ARN) of the invitations.</p>
    #[serde(rename = "resourceShareInvitationArns")]
    #[serde(skip_serializing_if = "Option::is_none")]
    pub resource_share_invitation_arns: Option<Vec<String>>,
}

#[derive(Default, Debug, Clone, PartialEq, Deserialize)]
#[cfg_attr(any(test, feature = "serialize_structs"), derive(Serialize))]
pub struct GetResourceShareInvitationsResponse {
    /// <p>The token to use to retrieve the next page of results. This value is <code>null</code> when there are no more results to return.</p>
    #[serde(rename = "nextToken")]
    #[serde(skip_serializing_if = "Option::is_none")]
    pub next_token: Option<String>,
    /// <p>Information about the invitations.</p>
    #[serde(rename = "resourceShareInvitations")]
    #[serde(skip_serializing_if = "Option::is_none")]
    pub resource_share_invitations: Option<Vec<ResourceShareInvitation>>,
}

#[derive(Default, Debug, Clone, PartialEq, Serialize)]
#[cfg_attr(feature = "deserialize_structs", derive(Deserialize))]
pub struct GetResourceSharesRequest {
    /// <p>The maximum number of results to return with a single call. To retrieve the remaining results, make another call with the returned <code>nextToken</code> value.</p>
    #[serde(rename = "maxResults")]
    #[serde(skip_serializing_if = "Option::is_none")]
    pub max_results: Option<i64>,
    /// <p>The name of the resource share.</p>
    #[serde(rename = "name")]
    #[serde(skip_serializing_if = "Option::is_none")]
    pub name: Option<String>,
    /// <p>The token for the next page of results.</p>
    #[serde(rename = "nextToken")]
    #[serde(skip_serializing_if = "Option::is_none")]
    pub next_token: Option<String>,
    /// <p>The type of owner.</p>
    #[serde(rename = "resourceOwner")]
    pub resource_owner: String,
    /// <p>The Amazon Resource Names (ARN) of the resource shares.</p>
    #[serde(rename = "resourceShareArns")]
    #[serde(skip_serializing_if = "Option::is_none")]
    pub resource_share_arns: Option<Vec<String>>,
    /// <p>The status of the resource share.</p>
    #[serde(rename = "resourceShareStatus")]
    #[serde(skip_serializing_if = "Option::is_none")]
    pub resource_share_status: Option<String>,
    /// <p>One or more tag filters.</p>
    #[serde(rename = "tagFilters")]
    #[serde(skip_serializing_if = "Option::is_none")]
    pub tag_filters: Option<Vec<TagFilter>>,
}

#[derive(Default, Debug, Clone, PartialEq, Deserialize)]
#[cfg_attr(any(test, feature = "serialize_structs"), derive(Serialize))]
pub struct GetResourceSharesResponse {
    /// <p>The token to use to retrieve the next page of results. This value is <code>null</code> when there are no more results to return.</p>
    #[serde(rename = "nextToken")]
    #[serde(skip_serializing_if = "Option::is_none")]
    pub next_token: Option<String>,
    /// <p>Information about the resource shares.</p>
    #[serde(rename = "resourceShares")]
    #[serde(skip_serializing_if = "Option::is_none")]
    pub resource_shares: Option<Vec<ResourceShare>>,
}

#[derive(Default, Debug, Clone, PartialEq, Serialize)]
<<<<<<< HEAD
#[cfg_attr(feature = "deserialize_structs", derive(Deserialize))]
=======
pub struct ListPendingInvitationResourcesRequest {
    /// <p>The maximum number of results to return with a single call. To retrieve the remaining results, make another call with the returned <code>nextToken</code> value.</p>
    #[serde(rename = "maxResults")]
    #[serde(skip_serializing_if = "Option::is_none")]
    pub max_results: Option<i64>,
    /// <p>The token for the next page of results.</p>
    #[serde(rename = "nextToken")]
    #[serde(skip_serializing_if = "Option::is_none")]
    pub next_token: Option<String>,
    /// <p>The Amazon Resource Name (ARN) of the invitation.</p>
    #[serde(rename = "resourceShareInvitationArn")]
    pub resource_share_invitation_arn: String,
}

#[derive(Default, Debug, Clone, PartialEq, Deserialize)]
#[cfg_attr(any(test, feature = "serialize_structs"), derive(Serialize))]
pub struct ListPendingInvitationResourcesResponse {
    /// <p>The token to use to retrieve the next page of results. This value is <code>null</code> when there are no more results to return.</p>
    #[serde(rename = "nextToken")]
    #[serde(skip_serializing_if = "Option::is_none")]
    pub next_token: Option<String>,
    /// <p>Information about the resources included the resource share.</p>
    #[serde(rename = "resources")]
    #[serde(skip_serializing_if = "Option::is_none")]
    pub resources: Option<Vec<Resource>>,
}

#[derive(Default, Debug, Clone, PartialEq, Serialize)]
pub struct ListPermissionsRequest {
    /// <p>The maximum number of results to return with a single call. To retrieve the remaining results, make another call with the returned <code>nextToken</code> value.</p>
    #[serde(rename = "maxResults")]
    #[serde(skip_serializing_if = "Option::is_none")]
    pub max_results: Option<i64>,
    /// <p>The token for the next page of results.</p>
    #[serde(rename = "nextToken")]
    #[serde(skip_serializing_if = "Option::is_none")]
    pub next_token: Option<String>,
    /// <p>Specifies the resource type for which to list permissions. For example, to list only permissions that apply to EC2 subnets, specify <code>ec2:Subnet</code>.</p>
    #[serde(rename = "resourceType")]
    #[serde(skip_serializing_if = "Option::is_none")]
    pub resource_type: Option<String>,
}

#[derive(Default, Debug, Clone, PartialEq, Deserialize)]
#[cfg_attr(any(test, feature = "serialize_structs"), derive(Serialize))]
pub struct ListPermissionsResponse {
    /// <p>The token to use to retrieve the next page of results. This value is <code>null</code> when there are no more results to return.</p>
    #[serde(rename = "nextToken")]
    #[serde(skip_serializing_if = "Option::is_none")]
    pub next_token: Option<String>,
    /// <p>Information about the permissions.</p>
    #[serde(rename = "permissions")]
    #[serde(skip_serializing_if = "Option::is_none")]
    pub permissions: Option<Vec<ResourceSharePermissionSummary>>,
}

#[derive(Default, Debug, Clone, PartialEq, Serialize)]
>>>>>>> 36d57c13
pub struct ListPrincipalsRequest {
    /// <p>The maximum number of results to return with a single call. To retrieve the remaining results, make another call with the returned <code>nextToken</code> value.</p>
    #[serde(rename = "maxResults")]
    #[serde(skip_serializing_if = "Option::is_none")]
    pub max_results: Option<i64>,
    /// <p>The token for the next page of results.</p>
    #[serde(rename = "nextToken")]
    #[serde(skip_serializing_if = "Option::is_none")]
    pub next_token: Option<String>,
    /// <p>The principals.</p>
    #[serde(rename = "principals")]
    #[serde(skip_serializing_if = "Option::is_none")]
    pub principals: Option<Vec<String>>,
    /// <p>The Amazon Resource Name (ARN) of the resource.</p>
    #[serde(rename = "resourceArn")]
    #[serde(skip_serializing_if = "Option::is_none")]
    pub resource_arn: Option<String>,
    /// <p>The type of owner.</p>
    #[serde(rename = "resourceOwner")]
    pub resource_owner: String,
    /// <p>The Amazon Resource Names (ARN) of the resource shares.</p>
    #[serde(rename = "resourceShareArns")]
    #[serde(skip_serializing_if = "Option::is_none")]
    pub resource_share_arns: Option<Vec<String>>,
    /// <p>The resource type.</p> <p>Valid values: <code>ec2:CapacityReservation</code> | <code>ec2:Subnet</code> | <code>ec2:TrafficMirrorTarget</code> | <code>ec2:TransitGateway</code> | <code>license-manager:LicenseConfiguration</code> | <code>rds:Cluster</code> | <code>route53resolver:ResolverRule</code> I <code>resource-groups:Group</code> </p>
    #[serde(rename = "resourceType")]
    #[serde(skip_serializing_if = "Option::is_none")]
    pub resource_type: Option<String>,
}

#[derive(Default, Debug, Clone, PartialEq, Deserialize)]
#[cfg_attr(any(test, feature = "serialize_structs"), derive(Serialize))]
pub struct ListPrincipalsResponse {
    /// <p>The token to use to retrieve the next page of results. This value is <code>null</code> when there are no more results to return.</p>
    #[serde(rename = "nextToken")]
    #[serde(skip_serializing_if = "Option::is_none")]
    pub next_token: Option<String>,
    /// <p>The principals.</p>
    #[serde(rename = "principals")]
    #[serde(skip_serializing_if = "Option::is_none")]
    pub principals: Option<Vec<Principal>>,
}

#[derive(Default, Debug, Clone, PartialEq, Serialize)]
<<<<<<< HEAD
#[cfg_attr(feature = "deserialize_structs", derive(Deserialize))]
=======
pub struct ListResourceSharePermissionsRequest {
    /// <p>The maximum number of results to return with a single call. To retrieve the remaining results, make another call with the returned <code>nextToken</code> value.</p>
    #[serde(rename = "maxResults")]
    #[serde(skip_serializing_if = "Option::is_none")]
    pub max_results: Option<i64>,
    /// <p>The token for the next page of results.</p>
    #[serde(rename = "nextToken")]
    #[serde(skip_serializing_if = "Option::is_none")]
    pub next_token: Option<String>,
    /// <p>The Amazon Resource Name (ARN) of the resource share.</p>
    #[serde(rename = "resourceShareArn")]
    pub resource_share_arn: String,
}

#[derive(Default, Debug, Clone, PartialEq, Deserialize)]
#[cfg_attr(any(test, feature = "serialize_structs"), derive(Serialize))]
pub struct ListResourceSharePermissionsResponse {
    /// <p>The token to use to retrieve the next page of results. This value is <code>null</code> when there are no more results to return.</p>
    #[serde(rename = "nextToken")]
    #[serde(skip_serializing_if = "Option::is_none")]
    pub next_token: Option<String>,
    /// <p>The permissions associated with the resource share.</p>
    #[serde(rename = "permissions")]
    #[serde(skip_serializing_if = "Option::is_none")]
    pub permissions: Option<Vec<ResourceSharePermissionSummary>>,
}

#[derive(Default, Debug, Clone, PartialEq, Serialize)]
>>>>>>> 36d57c13
pub struct ListResourcesRequest {
    /// <p>The maximum number of results to return with a single call. To retrieve the remaining results, make another call with the returned <code>nextToken</code> value.</p>
    #[serde(rename = "maxResults")]
    #[serde(skip_serializing_if = "Option::is_none")]
    pub max_results: Option<i64>,
    /// <p>The token for the next page of results.</p>
    #[serde(rename = "nextToken")]
    #[serde(skip_serializing_if = "Option::is_none")]
    pub next_token: Option<String>,
    /// <p>The principal.</p>
    #[serde(rename = "principal")]
    #[serde(skip_serializing_if = "Option::is_none")]
    pub principal: Option<String>,
    /// <p>The Amazon Resource Names (ARN) of the resources.</p>
    #[serde(rename = "resourceArns")]
    #[serde(skip_serializing_if = "Option::is_none")]
    pub resource_arns: Option<Vec<String>>,
    /// <p>The type of owner.</p>
    #[serde(rename = "resourceOwner")]
    pub resource_owner: String,
    /// <p>The Amazon Resource Names (ARN) of the resource shares.</p>
    #[serde(rename = "resourceShareArns")]
    #[serde(skip_serializing_if = "Option::is_none")]
    pub resource_share_arns: Option<Vec<String>>,
    /// <p>The resource type.</p> <p>Valid values: <code>ec2:CapacityReservation</code> | <code>ec2:Subnet</code> | <code>ec2:TrafficMirrorTarget</code> | <code>ec2:TransitGateway</code> | <code>license-manager:LicenseConfiguration</code> | <code>rds:Cluster</code> | <code>route53resolver:ResolverRule</code> | <code>resource-groups:Group</code> </p>
    #[serde(rename = "resourceType")]
    #[serde(skip_serializing_if = "Option::is_none")]
    pub resource_type: Option<String>,
}

#[derive(Default, Debug, Clone, PartialEq, Deserialize)]
#[cfg_attr(any(test, feature = "serialize_structs"), derive(Serialize))]
pub struct ListResourcesResponse {
    /// <p>The token to use to retrieve the next page of results. This value is <code>null</code> when there are no more results to return.</p>
    #[serde(rename = "nextToken")]
    #[serde(skip_serializing_if = "Option::is_none")]
    pub next_token: Option<String>,
    /// <p>Information about the resources.</p>
    #[serde(rename = "resources")]
    #[serde(skip_serializing_if = "Option::is_none")]
    pub resources: Option<Vec<Resource>>,
}

/// <p>Describes a principal for use with AWS Resource Access Manager.</p>
#[derive(Default, Debug, Clone, PartialEq, Deserialize)]
#[cfg_attr(any(test, feature = "serialize_structs"), derive(Serialize))]
pub struct Principal {
    /// <p>The time when the principal was associated with the resource share.</p>
    #[serde(rename = "creationTime")]
    #[serde(skip_serializing_if = "Option::is_none")]
    pub creation_time: Option<f64>,
    /// <p>Indicates whether the principal belongs to the same AWS organization as the AWS account that owns the resource share.</p>
    #[serde(rename = "external")]
    #[serde(skip_serializing_if = "Option::is_none")]
    pub external: Option<bool>,
    /// <p>The ID of the principal.</p>
    #[serde(rename = "id")]
    #[serde(skip_serializing_if = "Option::is_none")]
    pub id: Option<String>,
    /// <p>The time when the association was last updated.</p>
    #[serde(rename = "lastUpdatedTime")]
    #[serde(skip_serializing_if = "Option::is_none")]
    pub last_updated_time: Option<f64>,
    /// <p>The Amazon Resource Name (ARN) of the resource share.</p>
    #[serde(rename = "resourceShareArn")]
    #[serde(skip_serializing_if = "Option::is_none")]
    pub resource_share_arn: Option<String>,
}

#[derive(Default, Debug, Clone, PartialEq, Serialize)]
<<<<<<< HEAD
#[cfg_attr(feature = "deserialize_structs", derive(Deserialize))]
=======
pub struct PromoteResourceShareCreatedFromPolicyRequest {
    /// <p>The ARN of the resource share to promote.</p>
    #[serde(rename = "resourceShareArn")]
    pub resource_share_arn: String,
}

#[derive(Default, Debug, Clone, PartialEq, Deserialize)]
#[cfg_attr(any(test, feature = "serialize_structs"), derive(Serialize))]
pub struct PromoteResourceShareCreatedFromPolicyResponse {
    /// <p>Indicates whether the request succeeded.</p>
    #[serde(rename = "returnValue")]
    #[serde(skip_serializing_if = "Option::is_none")]
    pub return_value: Option<bool>,
}

#[derive(Default, Debug, Clone, PartialEq, Serialize)]
>>>>>>> 36d57c13
pub struct RejectResourceShareInvitationRequest {
    /// <p>A unique, case-sensitive identifier that you provide to ensure the idempotency of the request.</p>
    #[serde(rename = "clientToken")]
    #[serde(skip_serializing_if = "Option::is_none")]
    pub client_token: Option<String>,
    /// <p>The Amazon Resource Name (ARN) of the invitation.</p>
    #[serde(rename = "resourceShareInvitationArn")]
    pub resource_share_invitation_arn: String,
}

#[derive(Default, Debug, Clone, PartialEq, Deserialize)]
#[cfg_attr(any(test, feature = "serialize_structs"), derive(Serialize))]
pub struct RejectResourceShareInvitationResponse {
    /// <p>A unique, case-sensitive identifier that you provide to ensure the idempotency of the request.</p>
    #[serde(rename = "clientToken")]
    #[serde(skip_serializing_if = "Option::is_none")]
    pub client_token: Option<String>,
    /// <p>Information about the invitation.</p>
    #[serde(rename = "resourceShareInvitation")]
    #[serde(skip_serializing_if = "Option::is_none")]
    pub resource_share_invitation: Option<ResourceShareInvitation>,
}

/// <p>Describes a resource associated with a resource share.</p>
#[derive(Default, Debug, Clone, PartialEq, Deserialize)]
#[cfg_attr(any(test, feature = "serialize_structs"), derive(Serialize))]
pub struct Resource {
    /// <p>The Amazon Resource Name (ARN) of the resource.</p>
    #[serde(rename = "arn")]
    #[serde(skip_serializing_if = "Option::is_none")]
    pub arn: Option<String>,
    /// <p>The time when the resource was associated with the resource share.</p>
    #[serde(rename = "creationTime")]
    #[serde(skip_serializing_if = "Option::is_none")]
    pub creation_time: Option<f64>,
    /// <p>The time when the association was last updated.</p>
    #[serde(rename = "lastUpdatedTime")]
    #[serde(skip_serializing_if = "Option::is_none")]
    pub last_updated_time: Option<f64>,
    /// <p>The ARN of the resource group. This value is returned only if the resource is a resource group.</p>
    #[serde(rename = "resourceGroupArn")]
    #[serde(skip_serializing_if = "Option::is_none")]
    pub resource_group_arn: Option<String>,
    /// <p>The Amazon Resource Name (ARN) of the resource share.</p>
    #[serde(rename = "resourceShareArn")]
    #[serde(skip_serializing_if = "Option::is_none")]
    pub resource_share_arn: Option<String>,
    /// <p>The status of the resource.</p>
    #[serde(rename = "status")]
    #[serde(skip_serializing_if = "Option::is_none")]
    pub status: Option<String>,
    /// <p>A message about the status of the resource.</p>
    #[serde(rename = "statusMessage")]
    #[serde(skip_serializing_if = "Option::is_none")]
    pub status_message: Option<String>,
    /// <p>The resource type.</p>
    #[serde(rename = "type")]
    #[serde(skip_serializing_if = "Option::is_none")]
    pub type_: Option<String>,
}

/// <p>Describes a resource share.</p>
#[derive(Default, Debug, Clone, PartialEq, Deserialize)]
#[cfg_attr(any(test, feature = "serialize_structs"), derive(Serialize))]
pub struct ResourceShare {
    /// <p>Indicates whether principals outside your AWS organization can be associated with a resource share.</p>
    #[serde(rename = "allowExternalPrincipals")]
    #[serde(skip_serializing_if = "Option::is_none")]
    pub allow_external_principals: Option<bool>,
    /// <p>The time when the resource share was created.</p>
    #[serde(rename = "creationTime")]
    #[serde(skip_serializing_if = "Option::is_none")]
    pub creation_time: Option<f64>,
    /// <p><p>Indicates how the resource share was created. Possible values include:</p> <ul> <li> <p> <code>CREATED<em>FROM</em>POLICY</code> - Indicates that the resource share was created from an AWS Identity and Access Management (AWS IAM) policy attached to a resource. These resource shares are visible only to the AWS account that created it. They cannot be modified in AWS RAM.</p> </li> <li> <p> <code>PROMOTING<em>TO</em>STANDARD</code> - The resource share is in the process of being promoted. For more information, see <a>PromoteResourceShareCreatedFromPolicy</a>.</p> </li> <li> <p> <code>STANDARD</code> - Indicates that the resource share was created in AWS RAM using the console or APIs. These resource shares are visible to all principals. They can be modified in AWS RAM.</p> </li> </ul></p>
    #[serde(rename = "featureSet")]
    #[serde(skip_serializing_if = "Option::is_none")]
    pub feature_set: Option<String>,
    /// <p>The time when the resource share was last updated.</p>
    #[serde(rename = "lastUpdatedTime")]
    #[serde(skip_serializing_if = "Option::is_none")]
    pub last_updated_time: Option<f64>,
    /// <p>The name of the resource share.</p>
    #[serde(rename = "name")]
    #[serde(skip_serializing_if = "Option::is_none")]
    pub name: Option<String>,
    /// <p>The ID of the AWS account that owns the resource share.</p>
    #[serde(rename = "owningAccountId")]
    #[serde(skip_serializing_if = "Option::is_none")]
    pub owning_account_id: Option<String>,
    /// <p>The Amazon Resource Name (ARN) of the resource share.</p>
    #[serde(rename = "resourceShareArn")]
    #[serde(skip_serializing_if = "Option::is_none")]
    pub resource_share_arn: Option<String>,
    /// <p>The status of the resource share.</p>
    #[serde(rename = "status")]
    #[serde(skip_serializing_if = "Option::is_none")]
    pub status: Option<String>,
    /// <p>A message about the status of the resource share.</p>
    #[serde(rename = "statusMessage")]
    #[serde(skip_serializing_if = "Option::is_none")]
    pub status_message: Option<String>,
    /// <p>The tags for the resource share.</p>
    #[serde(rename = "tags")]
    #[serde(skip_serializing_if = "Option::is_none")]
    pub tags: Option<Vec<Tag>>,
}

/// <p>Describes an association with a resource share.</p>
#[derive(Default, Debug, Clone, PartialEq, Deserialize)]
#[cfg_attr(any(test, feature = "serialize_structs"), derive(Serialize))]
pub struct ResourceShareAssociation {
    /// <p>The associated entity. For resource associations, this is the ARN of the resource. For principal associations, this is the ID of an AWS account or the ARN of an OU or organization from AWS Organizations.</p>
    #[serde(rename = "associatedEntity")]
    #[serde(skip_serializing_if = "Option::is_none")]
    pub associated_entity: Option<String>,
    /// <p>The association type.</p>
    #[serde(rename = "associationType")]
    #[serde(skip_serializing_if = "Option::is_none")]
    pub association_type: Option<String>,
    /// <p>The time when the association was created.</p>
    #[serde(rename = "creationTime")]
    #[serde(skip_serializing_if = "Option::is_none")]
    pub creation_time: Option<f64>,
    /// <p>Indicates whether the principal belongs to the same AWS organization as the AWS account that owns the resource share.</p>
    #[serde(rename = "external")]
    #[serde(skip_serializing_if = "Option::is_none")]
    pub external: Option<bool>,
    /// <p>The time when the association was last updated.</p>
    #[serde(rename = "lastUpdatedTime")]
    #[serde(skip_serializing_if = "Option::is_none")]
    pub last_updated_time: Option<f64>,
    /// <p>The Amazon Resource Name (ARN) of the resource share.</p>
    #[serde(rename = "resourceShareArn")]
    #[serde(skip_serializing_if = "Option::is_none")]
    pub resource_share_arn: Option<String>,
    /// <p>The name of the resource share.</p>
    #[serde(rename = "resourceShareName")]
    #[serde(skip_serializing_if = "Option::is_none")]
    pub resource_share_name: Option<String>,
    /// <p>The status of the association.</p>
    #[serde(rename = "status")]
    #[serde(skip_serializing_if = "Option::is_none")]
    pub status: Option<String>,
    /// <p>A message about the status of the association.</p>
    #[serde(rename = "statusMessage")]
    #[serde(skip_serializing_if = "Option::is_none")]
    pub status_message: Option<String>,
}

/// <p>Describes an invitation to join a resource share.</p>
#[derive(Default, Debug, Clone, PartialEq, Deserialize)]
#[cfg_attr(any(test, feature = "serialize_structs"), derive(Serialize))]
pub struct ResourceShareInvitation {
    /// <p>The date and time when the invitation was sent.</p>
    #[serde(rename = "invitationTimestamp")]
    #[serde(skip_serializing_if = "Option::is_none")]
    pub invitation_timestamp: Option<f64>,
    /// <p>The ID of the AWS account that received the invitation.</p>
    #[serde(rename = "receiverAccountId")]
    #[serde(skip_serializing_if = "Option::is_none")]
    pub receiver_account_id: Option<String>,
    /// <p>The Amazon Resource Name (ARN) of the resource share.</p>
    #[serde(rename = "resourceShareArn")]
    #[serde(skip_serializing_if = "Option::is_none")]
    pub resource_share_arn: Option<String>,
    /// <p>The Amazon Resource Name (ARN) of the invitation.</p>
    #[serde(rename = "resourceShareInvitationArn")]
    #[serde(skip_serializing_if = "Option::is_none")]
    pub resource_share_invitation_arn: Option<String>,
    /// <p>The name of the resource share.</p>
    #[serde(rename = "resourceShareName")]
    #[serde(skip_serializing_if = "Option::is_none")]
    pub resource_share_name: Option<String>,
    /// <p>The ID of the AWS account that sent the invitation.</p>
    #[serde(rename = "senderAccountId")]
    #[serde(skip_serializing_if = "Option::is_none")]
    pub sender_account_id: Option<String>,
    /// <p>The status of the invitation.</p>
    #[serde(rename = "status")]
    #[serde(skip_serializing_if = "Option::is_none")]
    pub status: Option<String>,
}

/// <p>Information about an AWS RAM permission.</p>
#[derive(Default, Debug, Clone, PartialEq, Deserialize)]
#[cfg_attr(any(test, feature = "serialize_structs"), derive(Serialize))]
pub struct ResourceSharePermissionDetail {
    /// <p>The ARN of the permission.</p>
    #[serde(rename = "arn")]
    #[serde(skip_serializing_if = "Option::is_none")]
    pub arn: Option<String>,
    /// <p>The date and time when the permission was created.</p>
    #[serde(rename = "creationTime")]
    #[serde(skip_serializing_if = "Option::is_none")]
    pub creation_time: Option<f64>,
    /// <p>The identifier for the version of the permission that is set as the default version.</p>
    #[serde(rename = "defaultVersion")]
    #[serde(skip_serializing_if = "Option::is_none")]
    pub default_version: Option<bool>,
    /// <p>The date and time when the permission was last updated.</p>
    #[serde(rename = "lastUpdatedTime")]
    #[serde(skip_serializing_if = "Option::is_none")]
    pub last_updated_time: Option<f64>,
    /// <p>The name of the permission.</p>
    #[serde(rename = "name")]
    #[serde(skip_serializing_if = "Option::is_none")]
    pub name: Option<String>,
    /// <p>The permission's effect and actions in JSON format. The <code>effect</code> indicates whether the actions are allowed or denied. The <code>actions</code> list the API actions to which the principal is granted or denied access.</p>
    #[serde(rename = "permission")]
    #[serde(skip_serializing_if = "Option::is_none")]
    pub permission: Option<String>,
    /// <p>The resource type to which the permission applies.</p>
    #[serde(rename = "resourceType")]
    #[serde(skip_serializing_if = "Option::is_none")]
    pub resource_type: Option<String>,
    /// <p>The identifier for the version of the permission.</p>
    #[serde(rename = "version")]
    #[serde(skip_serializing_if = "Option::is_none")]
    pub version: Option<String>,
}

/// <p>Information about a permission that is associated with a resource share.</p>
#[derive(Default, Debug, Clone, PartialEq, Deserialize)]
#[cfg_attr(any(test, feature = "serialize_structs"), derive(Serialize))]
pub struct ResourceSharePermissionSummary {
    /// <p>The ARN of the permission.</p>
    #[serde(rename = "arn")]
    #[serde(skip_serializing_if = "Option::is_none")]
    pub arn: Option<String>,
    /// <p>The date and time when the permission was created.</p>
    #[serde(rename = "creationTime")]
    #[serde(skip_serializing_if = "Option::is_none")]
    pub creation_time: Option<f64>,
    /// <p>The identifier for the version of the permission that is set as the default version.</p>
    #[serde(rename = "defaultVersion")]
    #[serde(skip_serializing_if = "Option::is_none")]
    pub default_version: Option<bool>,
    /// <p>The date and time when the permission was last updated.</p>
    #[serde(rename = "lastUpdatedTime")]
    #[serde(skip_serializing_if = "Option::is_none")]
    pub last_updated_time: Option<f64>,
    /// <p>The name of the permission.</p>
    #[serde(rename = "name")]
    #[serde(skip_serializing_if = "Option::is_none")]
    pub name: Option<String>,
    /// <p>The type of resource to which the permission applies.</p>
    #[serde(rename = "resourceType")]
    #[serde(skip_serializing_if = "Option::is_none")]
    pub resource_type: Option<String>,
    /// <p>The current status of the permission.</p>
    #[serde(rename = "status")]
    #[serde(skip_serializing_if = "Option::is_none")]
    pub status: Option<String>,
    /// <p>The identifier for the version of the permission.</p>
    #[serde(rename = "version")]
    #[serde(skip_serializing_if = "Option::is_none")]
    pub version: Option<String>,
}

/// <p>Information about a tag.</p>
#[derive(Default, Debug, Clone, PartialEq, Serialize, Deserialize)]
pub struct Tag {
    /// <p>The key of the tag.</p>
    #[serde(rename = "key")]
    #[serde(skip_serializing_if = "Option::is_none")]
    pub key: Option<String>,
    /// <p>The value of the tag.</p>
    #[serde(rename = "value")]
    #[serde(skip_serializing_if = "Option::is_none")]
    pub value: Option<String>,
}

/// <p>Used to filter information based on tags.</p>
#[derive(Default, Debug, Clone, PartialEq, Serialize)]
#[cfg_attr(feature = "deserialize_structs", derive(Deserialize))]
pub struct TagFilter {
    /// <p>The tag key.</p>
    #[serde(rename = "tagKey")]
    #[serde(skip_serializing_if = "Option::is_none")]
    pub tag_key: Option<String>,
    /// <p>The tag values.</p>
    #[serde(rename = "tagValues")]
    #[serde(skip_serializing_if = "Option::is_none")]
    pub tag_values: Option<Vec<String>>,
}

#[derive(Default, Debug, Clone, PartialEq, Serialize)]
#[cfg_attr(feature = "deserialize_structs", derive(Deserialize))]
pub struct TagResourceRequest {
    /// <p>The Amazon Resource Name (ARN) of the resource share.</p>
    #[serde(rename = "resourceShareArn")]
    pub resource_share_arn: String,
    /// <p>One or more tags.</p>
    #[serde(rename = "tags")]
    pub tags: Vec<Tag>,
}

#[derive(Default, Debug, Clone, PartialEq, Deserialize)]
#[cfg_attr(any(test, feature = "serialize_structs"), derive(Serialize))]
pub struct TagResourceResponse {}

#[derive(Default, Debug, Clone, PartialEq, Serialize)]
#[cfg_attr(feature = "deserialize_structs", derive(Deserialize))]
pub struct UntagResourceRequest {
    /// <p>The Amazon Resource Name (ARN) of the resource share.</p>
    #[serde(rename = "resourceShareArn")]
    pub resource_share_arn: String,
    /// <p>The tag keys of the tags to remove.</p>
    #[serde(rename = "tagKeys")]
    pub tag_keys: Vec<String>,
}

#[derive(Default, Debug, Clone, PartialEq, Deserialize)]
#[cfg_attr(any(test, feature = "serialize_structs"), derive(Serialize))]
pub struct UntagResourceResponse {}

#[derive(Default, Debug, Clone, PartialEq, Serialize)]
#[cfg_attr(feature = "deserialize_structs", derive(Deserialize))]
pub struct UpdateResourceShareRequest {
    /// <p>Indicates whether principals outside your AWS organization can be associated with a resource share.</p>
    #[serde(rename = "allowExternalPrincipals")]
    #[serde(skip_serializing_if = "Option::is_none")]
    pub allow_external_principals: Option<bool>,
    /// <p>A unique, case-sensitive identifier that you provide to ensure the idempotency of the request.</p>
    #[serde(rename = "clientToken")]
    #[serde(skip_serializing_if = "Option::is_none")]
    pub client_token: Option<String>,
    /// <p>The name of the resource share.</p>
    #[serde(rename = "name")]
    #[serde(skip_serializing_if = "Option::is_none")]
    pub name: Option<String>,
    /// <p>The Amazon Resource Name (ARN) of the resource share.</p>
    #[serde(rename = "resourceShareArn")]
    pub resource_share_arn: String,
}

#[derive(Default, Debug, Clone, PartialEq, Deserialize)]
#[cfg_attr(any(test, feature = "serialize_structs"), derive(Serialize))]
pub struct UpdateResourceShareResponse {
    /// <p>A unique, case-sensitive identifier that you provide to ensure the idempotency of the request.</p>
    #[serde(rename = "clientToken")]
    #[serde(skip_serializing_if = "Option::is_none")]
    pub client_token: Option<String>,
    /// <p>Information about the resource share.</p>
    #[serde(rename = "resourceShare")]
    #[serde(skip_serializing_if = "Option::is_none")]
    pub resource_share: Option<ResourceShare>,
}

/// Errors returned by AcceptResourceShareInvitation
#[derive(Debug, PartialEq)]
pub enum AcceptResourceShareInvitationError {
    /// <p>A client token input parameter was reused with an operation, but at least one of the other input parameters is different from the previous call to the operation.</p>
    IdempotentParameterMismatch(String),
    /// <p>A client token is not valid.</p>
    InvalidClientToken(String),
    /// <p>The format of an Amazon Resource Name (ARN) is not valid.</p>
    MalformedArn(String),
    /// <p>The requested operation is not permitted.</p>
    OperationNotPermitted(String),
    /// <p>The invitation was already accepted.</p>
    ResourceShareInvitationAlreadyAccepted(String),
    /// <p>The invitation was already rejected.</p>
    ResourceShareInvitationAlreadyRejected(String),
    /// <p>The Amazon Resource Name (ARN) for an invitation was not found.</p>
    ResourceShareInvitationArnNotFound(String),
    /// <p>The invitation is expired.</p>
    ResourceShareInvitationExpired(String),
    /// <p>The service could not respond to the request due to an internal problem.</p>
    ServerInternal(String),
    /// <p>The service is not available.</p>
    ServiceUnavailable(String),
}

impl AcceptResourceShareInvitationError {
    pub fn from_response(
        res: BufferedHttpResponse,
    ) -> RusotoError<AcceptResourceShareInvitationError> {
        if let Some(err) = proto::json::Error::parse_rest(&res) {
            match err.typ.as_str() {
                "IdempotentParameterMismatchException" => {
                    return RusotoError::Service(
                        AcceptResourceShareInvitationError::IdempotentParameterMismatch(err.msg),
                    )
                }
                "InvalidClientTokenException" => {
                    return RusotoError::Service(
                        AcceptResourceShareInvitationError::InvalidClientToken(err.msg),
                    )
                }
                "MalformedArnException" => {
                    return RusotoError::Service(AcceptResourceShareInvitationError::MalformedArn(
                        err.msg,
                    ))
                }
                "OperationNotPermittedException" => {
                    return RusotoError::Service(
                        AcceptResourceShareInvitationError::OperationNotPermitted(err.msg),
                    )
                }
                "ResourceShareInvitationAlreadyAcceptedException" => {
                    return RusotoError::Service(
                        AcceptResourceShareInvitationError::ResourceShareInvitationAlreadyAccepted(
                            err.msg,
                        ),
                    )
                }
                "ResourceShareInvitationAlreadyRejectedException" => {
                    return RusotoError::Service(
                        AcceptResourceShareInvitationError::ResourceShareInvitationAlreadyRejected(
                            err.msg,
                        ),
                    )
                }
                "ResourceShareInvitationArnNotFoundException" => {
                    return RusotoError::Service(
                        AcceptResourceShareInvitationError::ResourceShareInvitationArnNotFound(
                            err.msg,
                        ),
                    )
                }
                "ResourceShareInvitationExpiredException" => {
                    return RusotoError::Service(
                        AcceptResourceShareInvitationError::ResourceShareInvitationExpired(err.msg),
                    )
                }
                "ServerInternalException" => {
                    return RusotoError::Service(
                        AcceptResourceShareInvitationError::ServerInternal(err.msg),
                    )
                }
                "ServiceUnavailableException" => {
                    return RusotoError::Service(
                        AcceptResourceShareInvitationError::ServiceUnavailable(err.msg),
                    )
                }
                "ValidationException" => return RusotoError::Validation(err.msg),
                _ => {}
            }
        }
        return RusotoError::Unknown(res);
    }
}
impl fmt::Display for AcceptResourceShareInvitationError {
    fn fmt(&self, f: &mut fmt::Formatter) -> fmt::Result {
        match *self {
            AcceptResourceShareInvitationError::IdempotentParameterMismatch(ref cause) => {
                write!(f, "{}", cause)
            }
            AcceptResourceShareInvitationError::InvalidClientToken(ref cause) => {
                write!(f, "{}", cause)
            }
            AcceptResourceShareInvitationError::MalformedArn(ref cause) => write!(f, "{}", cause),
            AcceptResourceShareInvitationError::OperationNotPermitted(ref cause) => {
                write!(f, "{}", cause)
            }
            AcceptResourceShareInvitationError::ResourceShareInvitationAlreadyAccepted(
                ref cause,
            ) => write!(f, "{}", cause),
            AcceptResourceShareInvitationError::ResourceShareInvitationAlreadyRejected(
                ref cause,
            ) => write!(f, "{}", cause),
            AcceptResourceShareInvitationError::ResourceShareInvitationArnNotFound(ref cause) => {
                write!(f, "{}", cause)
            }
            AcceptResourceShareInvitationError::ResourceShareInvitationExpired(ref cause) => {
                write!(f, "{}", cause)
            }
            AcceptResourceShareInvitationError::ServerInternal(ref cause) => write!(f, "{}", cause),
            AcceptResourceShareInvitationError::ServiceUnavailable(ref cause) => {
                write!(f, "{}", cause)
            }
        }
    }
}
impl Error for AcceptResourceShareInvitationError {}
/// Errors returned by AssociateResourceShare
#[derive(Debug, PartialEq)]
pub enum AssociateResourceShareError {
    /// <p>A client token input parameter was reused with an operation, but at least one of the other input parameters is different from the previous call to the operation.</p>
    IdempotentParameterMismatch(String),
    /// <p>A client token is not valid.</p>
    InvalidClientToken(String),
    /// <p>A parameter is not valid.</p>
    InvalidParameter(String),
    /// <p>The requested state transition is not valid.</p>
    InvalidStateTransition(String),
    /// <p>The format of an Amazon Resource Name (ARN) is not valid.</p>
    MalformedArn(String),
    /// <p>The requested operation is not permitted.</p>
    OperationNotPermitted(String),
    /// <p>The requested resource share exceeds the limit for your account.</p>
    ResourceShareLimitExceeded(String),
    /// <p>The service could not respond to the request due to an internal problem.</p>
    ServerInternal(String),
    /// <p>The service is not available.</p>
    ServiceUnavailable(String),
    /// <p>A specified resource was not found.</p>
    UnknownResource(String),
}

impl AssociateResourceShareError {
    pub fn from_response(res: BufferedHttpResponse) -> RusotoError<AssociateResourceShareError> {
        if let Some(err) = proto::json::Error::parse_rest(&res) {
            match err.typ.as_str() {
                "IdempotentParameterMismatchException" => {
                    return RusotoError::Service(
                        AssociateResourceShareError::IdempotentParameterMismatch(err.msg),
                    )
                }
                "InvalidClientTokenException" => {
                    return RusotoError::Service(AssociateResourceShareError::InvalidClientToken(
                        err.msg,
                    ))
                }
                "InvalidParameterException" => {
                    return RusotoError::Service(AssociateResourceShareError::InvalidParameter(
                        err.msg,
                    ))
                }
                "InvalidStateTransitionException" => {
                    return RusotoError::Service(
                        AssociateResourceShareError::InvalidStateTransition(err.msg),
                    )
                }
                "MalformedArnException" => {
                    return RusotoError::Service(AssociateResourceShareError::MalformedArn(err.msg))
                }
                "OperationNotPermittedException" => {
                    return RusotoError::Service(
                        AssociateResourceShareError::OperationNotPermitted(err.msg),
                    )
                }
                "ResourceShareLimitExceededException" => {
                    return RusotoError::Service(
                        AssociateResourceShareError::ResourceShareLimitExceeded(err.msg),
                    )
                }
                "ServerInternalException" => {
                    return RusotoError::Service(AssociateResourceShareError::ServerInternal(
                        err.msg,
                    ))
                }
                "ServiceUnavailableException" => {
                    return RusotoError::Service(AssociateResourceShareError::ServiceUnavailable(
                        err.msg,
                    ))
                }
                "UnknownResourceException" => {
                    return RusotoError::Service(AssociateResourceShareError::UnknownResource(
                        err.msg,
                    ))
                }
                "ValidationException" => return RusotoError::Validation(err.msg),
                _ => {}
            }
        }
        return RusotoError::Unknown(res);
    }
}
impl fmt::Display for AssociateResourceShareError {
    fn fmt(&self, f: &mut fmt::Formatter) -> fmt::Result {
        match *self {
            AssociateResourceShareError::IdempotentParameterMismatch(ref cause) => {
                write!(f, "{}", cause)
            }
            AssociateResourceShareError::InvalidClientToken(ref cause) => write!(f, "{}", cause),
            AssociateResourceShareError::InvalidParameter(ref cause) => write!(f, "{}", cause),
            AssociateResourceShareError::InvalidStateTransition(ref cause) => {
                write!(f, "{}", cause)
            }
            AssociateResourceShareError::MalformedArn(ref cause) => write!(f, "{}", cause),
            AssociateResourceShareError::OperationNotPermitted(ref cause) => write!(f, "{}", cause),
            AssociateResourceShareError::ResourceShareLimitExceeded(ref cause) => {
                write!(f, "{}", cause)
            }
            AssociateResourceShareError::ServerInternal(ref cause) => write!(f, "{}", cause),
            AssociateResourceShareError::ServiceUnavailable(ref cause) => write!(f, "{}", cause),
            AssociateResourceShareError::UnknownResource(ref cause) => write!(f, "{}", cause),
        }
    }
}
impl Error for AssociateResourceShareError {}
/// Errors returned by AssociateResourceSharePermission
#[derive(Debug, PartialEq)]
pub enum AssociateResourceSharePermissionError {
    /// <p>A client token is not valid.</p>
    InvalidClientToken(String),
    /// <p>A parameter is not valid.</p>
    InvalidParameter(String),
    /// <p>The format of an Amazon Resource Name (ARN) is not valid.</p>
    MalformedArn(String),
    /// <p>The requested operation is not permitted.</p>
    OperationNotPermitted(String),
    /// <p>The service could not respond to the request due to an internal problem.</p>
    ServerInternal(String),
    /// <p>The service is not available.</p>
    ServiceUnavailable(String),
    /// <p>A specified resource was not found.</p>
    UnknownResource(String),
}

impl AssociateResourceSharePermissionError {
    pub fn from_response(
        res: BufferedHttpResponse,
    ) -> RusotoError<AssociateResourceSharePermissionError> {
        if let Some(err) = proto::json::Error::parse_rest(&res) {
            match err.typ.as_str() {
                "InvalidClientTokenException" => {
                    return RusotoError::Service(
                        AssociateResourceSharePermissionError::InvalidClientToken(err.msg),
                    )
                }
                "InvalidParameterException" => {
                    return RusotoError::Service(
                        AssociateResourceSharePermissionError::InvalidParameter(err.msg),
                    )
                }
                "MalformedArnException" => {
                    return RusotoError::Service(
                        AssociateResourceSharePermissionError::MalformedArn(err.msg),
                    )
                }
                "OperationNotPermittedException" => {
                    return RusotoError::Service(
                        AssociateResourceSharePermissionError::OperationNotPermitted(err.msg),
                    )
                }
                "ServerInternalException" => {
                    return RusotoError::Service(
                        AssociateResourceSharePermissionError::ServerInternal(err.msg),
                    )
                }
                "ServiceUnavailableException" => {
                    return RusotoError::Service(
                        AssociateResourceSharePermissionError::ServiceUnavailable(err.msg),
                    )
                }
                "UnknownResourceException" => {
                    return RusotoError::Service(
                        AssociateResourceSharePermissionError::UnknownResource(err.msg),
                    )
                }
                "ValidationException" => return RusotoError::Validation(err.msg),
                _ => {}
            }
        }
        return RusotoError::Unknown(res);
    }
}
impl fmt::Display for AssociateResourceSharePermissionError {
    fn fmt(&self, f: &mut fmt::Formatter) -> fmt::Result {
        match *self {
            AssociateResourceSharePermissionError::InvalidClientToken(ref cause) => {
                write!(f, "{}", cause)
            }
            AssociateResourceSharePermissionError::InvalidParameter(ref cause) => {
                write!(f, "{}", cause)
            }
            AssociateResourceSharePermissionError::MalformedArn(ref cause) => {
                write!(f, "{}", cause)
            }
            AssociateResourceSharePermissionError::OperationNotPermitted(ref cause) => {
                write!(f, "{}", cause)
            }
            AssociateResourceSharePermissionError::ServerInternal(ref cause) => {
                write!(f, "{}", cause)
            }
            AssociateResourceSharePermissionError::ServiceUnavailable(ref cause) => {
                write!(f, "{}", cause)
            }
            AssociateResourceSharePermissionError::UnknownResource(ref cause) => {
                write!(f, "{}", cause)
            }
        }
    }
}
impl Error for AssociateResourceSharePermissionError {}
/// Errors returned by CreateResourceShare
#[derive(Debug, PartialEq)]
pub enum CreateResourceShareError {
    /// <p>A client token input parameter was reused with an operation, but at least one of the other input parameters is different from the previous call to the operation.</p>
    IdempotentParameterMismatch(String),
    /// <p>A client token is not valid.</p>
    InvalidClientToken(String),
    /// <p>A parameter is not valid.</p>
    InvalidParameter(String),
    /// <p>The requested state transition is not valid.</p>
    InvalidStateTransition(String),
    /// <p>The format of an Amazon Resource Name (ARN) is not valid.</p>
    MalformedArn(String),
    /// <p>The requested operation is not permitted.</p>
    OperationNotPermitted(String),
    /// <p>The requested resource share exceeds the limit for your account.</p>
    ResourceShareLimitExceeded(String),
    /// <p>The service could not respond to the request due to an internal problem.</p>
    ServerInternal(String),
    /// <p>The service is not available.</p>
    ServiceUnavailable(String),
    /// <p>The specified tag is a reserved word and cannot be used.</p>
    TagPolicyViolation(String),
    /// <p>A specified resource was not found.</p>
    UnknownResource(String),
}

impl CreateResourceShareError {
    pub fn from_response(res: BufferedHttpResponse) -> RusotoError<CreateResourceShareError> {
        if let Some(err) = proto::json::Error::parse_rest(&res) {
            match err.typ.as_str() {
                "IdempotentParameterMismatchException" => {
                    return RusotoError::Service(
                        CreateResourceShareError::IdempotentParameterMismatch(err.msg),
                    )
                }
                "InvalidClientTokenException" => {
                    return RusotoError::Service(CreateResourceShareError::InvalidClientToken(
                        err.msg,
                    ))
                }
                "InvalidParameterException" => {
                    return RusotoError::Service(CreateResourceShareError::InvalidParameter(
                        err.msg,
                    ))
                }
                "InvalidStateTransitionException" => {
                    return RusotoError::Service(CreateResourceShareError::InvalidStateTransition(
                        err.msg,
                    ))
                }
                "MalformedArnException" => {
                    return RusotoError::Service(CreateResourceShareError::MalformedArn(err.msg))
                }
                "OperationNotPermittedException" => {
                    return RusotoError::Service(CreateResourceShareError::OperationNotPermitted(
                        err.msg,
                    ))
                }
                "ResourceShareLimitExceededException" => {
                    return RusotoError::Service(
                        CreateResourceShareError::ResourceShareLimitExceeded(err.msg),
                    )
                }
                "ServerInternalException" => {
                    return RusotoError::Service(CreateResourceShareError::ServerInternal(err.msg))
                }
                "ServiceUnavailableException" => {
                    return RusotoError::Service(CreateResourceShareError::ServiceUnavailable(
                        err.msg,
                    ))
                }
                "TagPolicyViolationException" => {
                    return RusotoError::Service(CreateResourceShareError::TagPolicyViolation(
                        err.msg,
                    ))
                }
                "UnknownResourceException" => {
                    return RusotoError::Service(CreateResourceShareError::UnknownResource(err.msg))
                }
                "ValidationException" => return RusotoError::Validation(err.msg),
                _ => {}
            }
        }
        return RusotoError::Unknown(res);
    }
}
impl fmt::Display for CreateResourceShareError {
    fn fmt(&self, f: &mut fmt::Formatter) -> fmt::Result {
        match *self {
            CreateResourceShareError::IdempotentParameterMismatch(ref cause) => {
                write!(f, "{}", cause)
            }
            CreateResourceShareError::InvalidClientToken(ref cause) => write!(f, "{}", cause),
            CreateResourceShareError::InvalidParameter(ref cause) => write!(f, "{}", cause),
            CreateResourceShareError::InvalidStateTransition(ref cause) => write!(f, "{}", cause),
            CreateResourceShareError::MalformedArn(ref cause) => write!(f, "{}", cause),
            CreateResourceShareError::OperationNotPermitted(ref cause) => write!(f, "{}", cause),
            CreateResourceShareError::ResourceShareLimitExceeded(ref cause) => {
                write!(f, "{}", cause)
            }
            CreateResourceShareError::ServerInternal(ref cause) => write!(f, "{}", cause),
            CreateResourceShareError::ServiceUnavailable(ref cause) => write!(f, "{}", cause),
            CreateResourceShareError::TagPolicyViolation(ref cause) => write!(f, "{}", cause),
            CreateResourceShareError::UnknownResource(ref cause) => write!(f, "{}", cause),
        }
    }
}
impl Error for CreateResourceShareError {}
/// Errors returned by DeleteResourceShare
#[derive(Debug, PartialEq)]
pub enum DeleteResourceShareError {
    /// <p>A client token input parameter was reused with an operation, but at least one of the other input parameters is different from the previous call to the operation.</p>
    IdempotentParameterMismatch(String),
    /// <p>A client token is not valid.</p>
    InvalidClientToken(String),
    /// <p>A parameter is not valid.</p>
    InvalidParameter(String),
    /// <p>The requested state transition is not valid.</p>
    InvalidStateTransition(String),
    /// <p>The format of an Amazon Resource Name (ARN) is not valid.</p>
    MalformedArn(String),
    /// <p>The requested operation is not permitted.</p>
    OperationNotPermitted(String),
    /// <p>The service could not respond to the request due to an internal problem.</p>
    ServerInternal(String),
    /// <p>The service is not available.</p>
    ServiceUnavailable(String),
    /// <p>A specified resource was not found.</p>
    UnknownResource(String),
}

impl DeleteResourceShareError {
    pub fn from_response(res: BufferedHttpResponse) -> RusotoError<DeleteResourceShareError> {
        if let Some(err) = proto::json::Error::parse_rest(&res) {
            match err.typ.as_str() {
                "IdempotentParameterMismatchException" => {
                    return RusotoError::Service(
                        DeleteResourceShareError::IdempotentParameterMismatch(err.msg),
                    )
                }
                "InvalidClientTokenException" => {
                    return RusotoError::Service(DeleteResourceShareError::InvalidClientToken(
                        err.msg,
                    ))
                }
                "InvalidParameterException" => {
                    return RusotoError::Service(DeleteResourceShareError::InvalidParameter(
                        err.msg,
                    ))
                }
                "InvalidStateTransitionException" => {
                    return RusotoError::Service(DeleteResourceShareError::InvalidStateTransition(
                        err.msg,
                    ))
                }
                "MalformedArnException" => {
                    return RusotoError::Service(DeleteResourceShareError::MalformedArn(err.msg))
                }
                "OperationNotPermittedException" => {
                    return RusotoError::Service(DeleteResourceShareError::OperationNotPermitted(
                        err.msg,
                    ))
                }
                "ServerInternalException" => {
                    return RusotoError::Service(DeleteResourceShareError::ServerInternal(err.msg))
                }
                "ServiceUnavailableException" => {
                    return RusotoError::Service(DeleteResourceShareError::ServiceUnavailable(
                        err.msg,
                    ))
                }
                "UnknownResourceException" => {
                    return RusotoError::Service(DeleteResourceShareError::UnknownResource(err.msg))
                }
                "ValidationException" => return RusotoError::Validation(err.msg),
                _ => {}
            }
        }
        return RusotoError::Unknown(res);
    }
}
impl fmt::Display for DeleteResourceShareError {
    fn fmt(&self, f: &mut fmt::Formatter) -> fmt::Result {
        match *self {
            DeleteResourceShareError::IdempotentParameterMismatch(ref cause) => {
                write!(f, "{}", cause)
            }
            DeleteResourceShareError::InvalidClientToken(ref cause) => write!(f, "{}", cause),
            DeleteResourceShareError::InvalidParameter(ref cause) => write!(f, "{}", cause),
            DeleteResourceShareError::InvalidStateTransition(ref cause) => write!(f, "{}", cause),
            DeleteResourceShareError::MalformedArn(ref cause) => write!(f, "{}", cause),
            DeleteResourceShareError::OperationNotPermitted(ref cause) => write!(f, "{}", cause),
            DeleteResourceShareError::ServerInternal(ref cause) => write!(f, "{}", cause),
            DeleteResourceShareError::ServiceUnavailable(ref cause) => write!(f, "{}", cause),
            DeleteResourceShareError::UnknownResource(ref cause) => write!(f, "{}", cause),
        }
    }
}
impl Error for DeleteResourceShareError {}
/// Errors returned by DisassociateResourceShare
#[derive(Debug, PartialEq)]
pub enum DisassociateResourceShareError {
    /// <p>A client token input parameter was reused with an operation, but at least one of the other input parameters is different from the previous call to the operation.</p>
    IdempotentParameterMismatch(String),
    /// <p>A client token is not valid.</p>
    InvalidClientToken(String),
    /// <p>A parameter is not valid.</p>
    InvalidParameter(String),
    /// <p>The requested state transition is not valid.</p>
    InvalidStateTransition(String),
    /// <p>The format of an Amazon Resource Name (ARN) is not valid.</p>
    MalformedArn(String),
    /// <p>The requested operation is not permitted.</p>
    OperationNotPermitted(String),
    /// <p>The requested resource share exceeds the limit for your account.</p>
    ResourceShareLimitExceeded(String),
    /// <p>The service could not respond to the request due to an internal problem.</p>
    ServerInternal(String),
    /// <p>The service is not available.</p>
    ServiceUnavailable(String),
    /// <p>A specified resource was not found.</p>
    UnknownResource(String),
}

impl DisassociateResourceShareError {
    pub fn from_response(res: BufferedHttpResponse) -> RusotoError<DisassociateResourceShareError> {
        if let Some(err) = proto::json::Error::parse_rest(&res) {
            match err.typ.as_str() {
                "IdempotentParameterMismatchException" => {
                    return RusotoError::Service(
                        DisassociateResourceShareError::IdempotentParameterMismatch(err.msg),
                    )
                }
                "InvalidClientTokenException" => {
                    return RusotoError::Service(
                        DisassociateResourceShareError::InvalidClientToken(err.msg),
                    )
                }
                "InvalidParameterException" => {
                    return RusotoError::Service(DisassociateResourceShareError::InvalidParameter(
                        err.msg,
                    ))
                }
                "InvalidStateTransitionException" => {
                    return RusotoError::Service(
                        DisassociateResourceShareError::InvalidStateTransition(err.msg),
                    )
                }
                "MalformedArnException" => {
                    return RusotoError::Service(DisassociateResourceShareError::MalformedArn(
                        err.msg,
                    ))
                }
                "OperationNotPermittedException" => {
                    return RusotoError::Service(
                        DisassociateResourceShareError::OperationNotPermitted(err.msg),
                    )
                }
                "ResourceShareLimitExceededException" => {
                    return RusotoError::Service(
                        DisassociateResourceShareError::ResourceShareLimitExceeded(err.msg),
                    )
                }
                "ServerInternalException" => {
                    return RusotoError::Service(DisassociateResourceShareError::ServerInternal(
                        err.msg,
                    ))
                }
                "ServiceUnavailableException" => {
                    return RusotoError::Service(
                        DisassociateResourceShareError::ServiceUnavailable(err.msg),
                    )
                }
                "UnknownResourceException" => {
                    return RusotoError::Service(DisassociateResourceShareError::UnknownResource(
                        err.msg,
                    ))
                }
                "ValidationException" => return RusotoError::Validation(err.msg),
                _ => {}
            }
        }
        return RusotoError::Unknown(res);
    }
}
impl fmt::Display for DisassociateResourceShareError {
    fn fmt(&self, f: &mut fmt::Formatter) -> fmt::Result {
        match *self {
            DisassociateResourceShareError::IdempotentParameterMismatch(ref cause) => {
                write!(f, "{}", cause)
            }
            DisassociateResourceShareError::InvalidClientToken(ref cause) => write!(f, "{}", cause),
            DisassociateResourceShareError::InvalidParameter(ref cause) => write!(f, "{}", cause),
            DisassociateResourceShareError::InvalidStateTransition(ref cause) => {
                write!(f, "{}", cause)
            }
            DisassociateResourceShareError::MalformedArn(ref cause) => write!(f, "{}", cause),
            DisassociateResourceShareError::OperationNotPermitted(ref cause) => {
                write!(f, "{}", cause)
            }
            DisassociateResourceShareError::ResourceShareLimitExceeded(ref cause) => {
                write!(f, "{}", cause)
            }
            DisassociateResourceShareError::ServerInternal(ref cause) => write!(f, "{}", cause),
            DisassociateResourceShareError::ServiceUnavailable(ref cause) => write!(f, "{}", cause),
            DisassociateResourceShareError::UnknownResource(ref cause) => write!(f, "{}", cause),
        }
    }
}
impl Error for DisassociateResourceShareError {}
/// Errors returned by DisassociateResourceSharePermission
#[derive(Debug, PartialEq)]
pub enum DisassociateResourceSharePermissionError {
    /// <p>A client token is not valid.</p>
    InvalidClientToken(String),
    /// <p>A parameter is not valid.</p>
    InvalidParameter(String),
    /// <p>The format of an Amazon Resource Name (ARN) is not valid.</p>
    MalformedArn(String),
    /// <p>The requested operation is not permitted.</p>
    OperationNotPermitted(String),
    /// <p>The service could not respond to the request due to an internal problem.</p>
    ServerInternal(String),
    /// <p>The service is not available.</p>
    ServiceUnavailable(String),
    /// <p>A specified resource was not found.</p>
    UnknownResource(String),
}

impl DisassociateResourceSharePermissionError {
    pub fn from_response(
        res: BufferedHttpResponse,
    ) -> RusotoError<DisassociateResourceSharePermissionError> {
        if let Some(err) = proto::json::Error::parse_rest(&res) {
            match err.typ.as_str() {
                "InvalidClientTokenException" => {
                    return RusotoError::Service(
                        DisassociateResourceSharePermissionError::InvalidClientToken(err.msg),
                    )
                }
                "InvalidParameterException" => {
                    return RusotoError::Service(
                        DisassociateResourceSharePermissionError::InvalidParameter(err.msg),
                    )
                }
                "MalformedArnException" => {
                    return RusotoError::Service(
                        DisassociateResourceSharePermissionError::MalformedArn(err.msg),
                    )
                }
                "OperationNotPermittedException" => {
                    return RusotoError::Service(
                        DisassociateResourceSharePermissionError::OperationNotPermitted(err.msg),
                    )
                }
                "ServerInternalException" => {
                    return RusotoError::Service(
                        DisassociateResourceSharePermissionError::ServerInternal(err.msg),
                    )
                }
                "ServiceUnavailableException" => {
                    return RusotoError::Service(
                        DisassociateResourceSharePermissionError::ServiceUnavailable(err.msg),
                    )
                }
                "UnknownResourceException" => {
                    return RusotoError::Service(
                        DisassociateResourceSharePermissionError::UnknownResource(err.msg),
                    )
                }
                "ValidationException" => return RusotoError::Validation(err.msg),
                _ => {}
            }
        }
        return RusotoError::Unknown(res);
    }
}
impl fmt::Display for DisassociateResourceSharePermissionError {
    fn fmt(&self, f: &mut fmt::Formatter) -> fmt::Result {
        match *self {
            DisassociateResourceSharePermissionError::InvalidClientToken(ref cause) => {
                write!(f, "{}", cause)
            }
            DisassociateResourceSharePermissionError::InvalidParameter(ref cause) => {
                write!(f, "{}", cause)
            }
            DisassociateResourceSharePermissionError::MalformedArn(ref cause) => {
                write!(f, "{}", cause)
            }
            DisassociateResourceSharePermissionError::OperationNotPermitted(ref cause) => {
                write!(f, "{}", cause)
            }
            DisassociateResourceSharePermissionError::ServerInternal(ref cause) => {
                write!(f, "{}", cause)
            }
            DisassociateResourceSharePermissionError::ServiceUnavailable(ref cause) => {
                write!(f, "{}", cause)
            }
            DisassociateResourceSharePermissionError::UnknownResource(ref cause) => {
                write!(f, "{}", cause)
            }
        }
    }
}
impl Error for DisassociateResourceSharePermissionError {}
/// Errors returned by EnableSharingWithAwsOrganization
#[derive(Debug, PartialEq)]
pub enum EnableSharingWithAwsOrganizationError {
    /// <p>The requested operation is not permitted.</p>
    OperationNotPermitted(String),
    /// <p>The service could not respond to the request due to an internal problem.</p>
    ServerInternal(String),
    /// <p>The service is not available.</p>
    ServiceUnavailable(String),
}

impl EnableSharingWithAwsOrganizationError {
    pub fn from_response(
        res: BufferedHttpResponse,
    ) -> RusotoError<EnableSharingWithAwsOrganizationError> {
        if let Some(err) = proto::json::Error::parse_rest(&res) {
            match err.typ.as_str() {
                "OperationNotPermittedException" => {
                    return RusotoError::Service(
                        EnableSharingWithAwsOrganizationError::OperationNotPermitted(err.msg),
                    )
                }
                "ServerInternalException" => {
                    return RusotoError::Service(
                        EnableSharingWithAwsOrganizationError::ServerInternal(err.msg),
                    )
                }
                "ServiceUnavailableException" => {
                    return RusotoError::Service(
                        EnableSharingWithAwsOrganizationError::ServiceUnavailable(err.msg),
                    )
                }
                "ValidationException" => return RusotoError::Validation(err.msg),
                _ => {}
            }
        }
        return RusotoError::Unknown(res);
    }
}
impl fmt::Display for EnableSharingWithAwsOrganizationError {
    fn fmt(&self, f: &mut fmt::Formatter) -> fmt::Result {
        match *self {
            EnableSharingWithAwsOrganizationError::OperationNotPermitted(ref cause) => {
                write!(f, "{}", cause)
            }
            EnableSharingWithAwsOrganizationError::ServerInternal(ref cause) => {
                write!(f, "{}", cause)
            }
            EnableSharingWithAwsOrganizationError::ServiceUnavailable(ref cause) => {
                write!(f, "{}", cause)
            }
        }
    }
}
impl Error for EnableSharingWithAwsOrganizationError {}
/// Errors returned by GetPermission
#[derive(Debug, PartialEq)]
pub enum GetPermissionError {
    /// <p>A parameter is not valid.</p>
    InvalidParameter(String),
    /// <p>The format of an Amazon Resource Name (ARN) is not valid.</p>
    MalformedArn(String),
    /// <p>The requested operation is not permitted.</p>
    OperationNotPermitted(String),
    /// <p>The service could not respond to the request due to an internal problem.</p>
    ServerInternal(String),
    /// <p>The service is not available.</p>
    ServiceUnavailable(String),
    /// <p>A specified resource was not found.</p>
    UnknownResource(String),
}

impl GetPermissionError {
    pub fn from_response(res: BufferedHttpResponse) -> RusotoError<GetPermissionError> {
        if let Some(err) = proto::json::Error::parse_rest(&res) {
            match err.typ.as_str() {
                "InvalidParameterException" => {
                    return RusotoError::Service(GetPermissionError::InvalidParameter(err.msg))
                }
                "MalformedArnException" => {
                    return RusotoError::Service(GetPermissionError::MalformedArn(err.msg))
                }
                "OperationNotPermittedException" => {
                    return RusotoError::Service(GetPermissionError::OperationNotPermitted(err.msg))
                }
                "ServerInternalException" => {
                    return RusotoError::Service(GetPermissionError::ServerInternal(err.msg))
                }
                "ServiceUnavailableException" => {
                    return RusotoError::Service(GetPermissionError::ServiceUnavailable(err.msg))
                }
                "UnknownResourceException" => {
                    return RusotoError::Service(GetPermissionError::UnknownResource(err.msg))
                }
                "ValidationException" => return RusotoError::Validation(err.msg),
                _ => {}
            }
        }
        return RusotoError::Unknown(res);
    }
}
impl fmt::Display for GetPermissionError {
    fn fmt(&self, f: &mut fmt::Formatter) -> fmt::Result {
        match *self {
            GetPermissionError::InvalidParameter(ref cause) => write!(f, "{}", cause),
            GetPermissionError::MalformedArn(ref cause) => write!(f, "{}", cause),
            GetPermissionError::OperationNotPermitted(ref cause) => write!(f, "{}", cause),
            GetPermissionError::ServerInternal(ref cause) => write!(f, "{}", cause),
            GetPermissionError::ServiceUnavailable(ref cause) => write!(f, "{}", cause),
            GetPermissionError::UnknownResource(ref cause) => write!(f, "{}", cause),
        }
    }
}
impl Error for GetPermissionError {}
/// Errors returned by GetResourcePolicies
#[derive(Debug, PartialEq)]
pub enum GetResourcePoliciesError {
    /// <p>The specified value for NextToken is not valid.</p>
    InvalidNextToken(String),
    /// <p>A parameter is not valid.</p>
    InvalidParameter(String),
    /// <p>The format of an Amazon Resource Name (ARN) is not valid.</p>
    MalformedArn(String),
    /// <p>The service could not respond to the request due to an internal problem.</p>
    ServerInternal(String),
    /// <p>The service is not available.</p>
    ServiceUnavailable(String),
}

impl GetResourcePoliciesError {
    pub fn from_response(res: BufferedHttpResponse) -> RusotoError<GetResourcePoliciesError> {
        if let Some(err) = proto::json::Error::parse_rest(&res) {
            match err.typ.as_str() {
                "InvalidNextTokenException" => {
                    return RusotoError::Service(GetResourcePoliciesError::InvalidNextToken(
                        err.msg,
                    ))
                }
                "InvalidParameterException" => {
                    return RusotoError::Service(GetResourcePoliciesError::InvalidParameter(
                        err.msg,
                    ))
                }
                "MalformedArnException" => {
                    return RusotoError::Service(GetResourcePoliciesError::MalformedArn(err.msg))
                }
                "ServerInternalException" => {
                    return RusotoError::Service(GetResourcePoliciesError::ServerInternal(err.msg))
                }
                "ServiceUnavailableException" => {
                    return RusotoError::Service(GetResourcePoliciesError::ServiceUnavailable(
                        err.msg,
                    ))
                }
                "ValidationException" => return RusotoError::Validation(err.msg),
                _ => {}
            }
        }
        return RusotoError::Unknown(res);
    }
}
impl fmt::Display for GetResourcePoliciesError {
    fn fmt(&self, f: &mut fmt::Formatter) -> fmt::Result {
        match *self {
            GetResourcePoliciesError::InvalidNextToken(ref cause) => write!(f, "{}", cause),
            GetResourcePoliciesError::InvalidParameter(ref cause) => write!(f, "{}", cause),
            GetResourcePoliciesError::MalformedArn(ref cause) => write!(f, "{}", cause),
            GetResourcePoliciesError::ServerInternal(ref cause) => write!(f, "{}", cause),
            GetResourcePoliciesError::ServiceUnavailable(ref cause) => write!(f, "{}", cause),
        }
    }
}
impl Error for GetResourcePoliciesError {}
/// Errors returned by GetResourceShareAssociations
#[derive(Debug, PartialEq)]
pub enum GetResourceShareAssociationsError {
    /// <p>The specified value for NextToken is not valid.</p>
    InvalidNextToken(String),
    /// <p>A parameter is not valid.</p>
    InvalidParameter(String),
    /// <p>The format of an Amazon Resource Name (ARN) is not valid.</p>
    MalformedArn(String),
    /// <p>The requested operation is not permitted.</p>
    OperationNotPermitted(String),
    /// <p>The service could not respond to the request due to an internal problem.</p>
    ServerInternal(String),
    /// <p>The service is not available.</p>
    ServiceUnavailable(String),
    /// <p>A specified resource was not found.</p>
    UnknownResource(String),
}

impl GetResourceShareAssociationsError {
    pub fn from_response(
        res: BufferedHttpResponse,
    ) -> RusotoError<GetResourceShareAssociationsError> {
        if let Some(err) = proto::json::Error::parse_rest(&res) {
            match err.typ.as_str() {
                "InvalidNextTokenException" => {
                    return RusotoError::Service(
                        GetResourceShareAssociationsError::InvalidNextToken(err.msg),
                    )
                }
                "InvalidParameterException" => {
                    return RusotoError::Service(
                        GetResourceShareAssociationsError::InvalidParameter(err.msg),
                    )
                }
                "MalformedArnException" => {
                    return RusotoError::Service(GetResourceShareAssociationsError::MalformedArn(
                        err.msg,
                    ))
                }
                "OperationNotPermittedException" => {
                    return RusotoError::Service(
                        GetResourceShareAssociationsError::OperationNotPermitted(err.msg),
                    )
                }
                "ServerInternalException" => {
                    return RusotoError::Service(GetResourceShareAssociationsError::ServerInternal(
                        err.msg,
                    ))
                }
                "ServiceUnavailableException" => {
                    return RusotoError::Service(
                        GetResourceShareAssociationsError::ServiceUnavailable(err.msg),
                    )
                }
                "UnknownResourceException" => {
                    return RusotoError::Service(
                        GetResourceShareAssociationsError::UnknownResource(err.msg),
                    )
                }
                "ValidationException" => return RusotoError::Validation(err.msg),
                _ => {}
            }
        }
        return RusotoError::Unknown(res);
    }
}
impl fmt::Display for GetResourceShareAssociationsError {
    fn fmt(&self, f: &mut fmt::Formatter) -> fmt::Result {
        match *self {
            GetResourceShareAssociationsError::InvalidNextToken(ref cause) => {
                write!(f, "{}", cause)
            }
            GetResourceShareAssociationsError::InvalidParameter(ref cause) => {
                write!(f, "{}", cause)
            }
            GetResourceShareAssociationsError::MalformedArn(ref cause) => write!(f, "{}", cause),
            GetResourceShareAssociationsError::OperationNotPermitted(ref cause) => {
                write!(f, "{}", cause)
            }
            GetResourceShareAssociationsError::ServerInternal(ref cause) => write!(f, "{}", cause),
            GetResourceShareAssociationsError::ServiceUnavailable(ref cause) => {
                write!(f, "{}", cause)
            }
            GetResourceShareAssociationsError::UnknownResource(ref cause) => write!(f, "{}", cause),
        }
    }
}
impl Error for GetResourceShareAssociationsError {}
/// Errors returned by GetResourceShareInvitations
#[derive(Debug, PartialEq)]
pub enum GetResourceShareInvitationsError {
    /// <p>The specified value for MaxResults is not valid.</p>
    InvalidMaxResults(String),
    /// <p>The specified value for NextToken is not valid.</p>
    InvalidNextToken(String),
    /// <p>A parameter is not valid.</p>
    InvalidParameter(String),
    /// <p>The format of an Amazon Resource Name (ARN) is not valid.</p>
    MalformedArn(String),
    /// <p>The Amazon Resource Name (ARN) for an invitation was not found.</p>
    ResourceShareInvitationArnNotFound(String),
    /// <p>The service could not respond to the request due to an internal problem.</p>
    ServerInternal(String),
    /// <p>The service is not available.</p>
    ServiceUnavailable(String),
}

impl GetResourceShareInvitationsError {
    pub fn from_response(
        res: BufferedHttpResponse,
    ) -> RusotoError<GetResourceShareInvitationsError> {
        if let Some(err) = proto::json::Error::parse_rest(&res) {
            match err.typ.as_str() {
                "InvalidMaxResultsException" => {
                    return RusotoError::Service(
                        GetResourceShareInvitationsError::InvalidMaxResults(err.msg),
                    )
                }
                "InvalidNextTokenException" => {
                    return RusotoError::Service(
                        GetResourceShareInvitationsError::InvalidNextToken(err.msg),
                    )
                }
                "InvalidParameterException" => {
                    return RusotoError::Service(
                        GetResourceShareInvitationsError::InvalidParameter(err.msg),
                    )
                }
                "MalformedArnException" => {
                    return RusotoError::Service(GetResourceShareInvitationsError::MalformedArn(
                        err.msg,
                    ))
                }
                "ResourceShareInvitationArnNotFoundException" => {
                    return RusotoError::Service(
                        GetResourceShareInvitationsError::ResourceShareInvitationArnNotFound(
                            err.msg,
                        ),
                    )
                }
                "ServerInternalException" => {
                    return RusotoError::Service(GetResourceShareInvitationsError::ServerInternal(
                        err.msg,
                    ))
                }
                "ServiceUnavailableException" => {
                    return RusotoError::Service(
                        GetResourceShareInvitationsError::ServiceUnavailable(err.msg),
                    )
                }
                "ValidationException" => return RusotoError::Validation(err.msg),
                _ => {}
            }
        }
        return RusotoError::Unknown(res);
    }
}
impl fmt::Display for GetResourceShareInvitationsError {
    fn fmt(&self, f: &mut fmt::Formatter) -> fmt::Result {
        match *self {
            GetResourceShareInvitationsError::InvalidMaxResults(ref cause) => {
                write!(f, "{}", cause)
            }
            GetResourceShareInvitationsError::InvalidNextToken(ref cause) => write!(f, "{}", cause),
            GetResourceShareInvitationsError::InvalidParameter(ref cause) => write!(f, "{}", cause),
            GetResourceShareInvitationsError::MalformedArn(ref cause) => write!(f, "{}", cause),
            GetResourceShareInvitationsError::ResourceShareInvitationArnNotFound(ref cause) => {
                write!(f, "{}", cause)
            }
            GetResourceShareInvitationsError::ServerInternal(ref cause) => write!(f, "{}", cause),
            GetResourceShareInvitationsError::ServiceUnavailable(ref cause) => {
                write!(f, "{}", cause)
            }
        }
    }
}
impl Error for GetResourceShareInvitationsError {}
/// Errors returned by GetResourceShares
#[derive(Debug, PartialEq)]
pub enum GetResourceSharesError {
    /// <p>The specified value for NextToken is not valid.</p>
    InvalidNextToken(String),
    /// <p>A parameter is not valid.</p>
    InvalidParameter(String),
    /// <p>The format of an Amazon Resource Name (ARN) is not valid.</p>
    MalformedArn(String),
    /// <p>The service could not respond to the request due to an internal problem.</p>
    ServerInternal(String),
    /// <p>The service is not available.</p>
    ServiceUnavailable(String),
    /// <p>A specified resource was not found.</p>
    UnknownResource(String),
}

impl GetResourceSharesError {
    pub fn from_response(res: BufferedHttpResponse) -> RusotoError<GetResourceSharesError> {
        if let Some(err) = proto::json::Error::parse_rest(&res) {
            match err.typ.as_str() {
                "InvalidNextTokenException" => {
                    return RusotoError::Service(GetResourceSharesError::InvalidNextToken(err.msg))
                }
                "InvalidParameterException" => {
                    return RusotoError::Service(GetResourceSharesError::InvalidParameter(err.msg))
                }
                "MalformedArnException" => {
                    return RusotoError::Service(GetResourceSharesError::MalformedArn(err.msg))
                }
                "ServerInternalException" => {
                    return RusotoError::Service(GetResourceSharesError::ServerInternal(err.msg))
                }
                "ServiceUnavailableException" => {
                    return RusotoError::Service(GetResourceSharesError::ServiceUnavailable(
                        err.msg,
                    ))
                }
                "UnknownResourceException" => {
                    return RusotoError::Service(GetResourceSharesError::UnknownResource(err.msg))
                }
                "ValidationException" => return RusotoError::Validation(err.msg),
                _ => {}
            }
        }
        return RusotoError::Unknown(res);
    }
}
impl fmt::Display for GetResourceSharesError {
    fn fmt(&self, f: &mut fmt::Formatter) -> fmt::Result {
        match *self {
            GetResourceSharesError::InvalidNextToken(ref cause) => write!(f, "{}", cause),
            GetResourceSharesError::InvalidParameter(ref cause) => write!(f, "{}", cause),
            GetResourceSharesError::MalformedArn(ref cause) => write!(f, "{}", cause),
            GetResourceSharesError::ServerInternal(ref cause) => write!(f, "{}", cause),
            GetResourceSharesError::ServiceUnavailable(ref cause) => write!(f, "{}", cause),
            GetResourceSharesError::UnknownResource(ref cause) => write!(f, "{}", cause),
        }
    }
}
impl Error for GetResourceSharesError {}
/// Errors returned by ListPendingInvitationResources
#[derive(Debug, PartialEq)]
pub enum ListPendingInvitationResourcesError {
    /// <p>The specified value for NextToken is not valid.</p>
    InvalidNextToken(String),
    /// <p>A parameter is not valid.</p>
    InvalidParameter(String),
    /// <p>The format of an Amazon Resource Name (ARN) is not valid.</p>
    MalformedArn(String),
    /// <p>A required input parameter is missing.</p>
    MissingRequiredParameter(String),
    /// <p>The invitation was already rejected.</p>
    ResourceShareInvitationAlreadyRejected(String),
    /// <p>The Amazon Resource Name (ARN) for an invitation was not found.</p>
    ResourceShareInvitationArnNotFound(String),
    /// <p>The invitation is expired.</p>
    ResourceShareInvitationExpired(String),
    /// <p>The service could not respond to the request due to an internal problem.</p>
    ServerInternal(String),
    /// <p>The service is not available.</p>
    ServiceUnavailable(String),
}

impl ListPendingInvitationResourcesError {
    pub fn from_response(
        res: BufferedHttpResponse,
    ) -> RusotoError<ListPendingInvitationResourcesError> {
        if let Some(err) = proto::json::Error::parse_rest(&res) {
            match err.typ.as_str() {
                "InvalidNextTokenException" => {
                    return RusotoError::Service(
                        ListPendingInvitationResourcesError::InvalidNextToken(err.msg),
                    )
                }
                "InvalidParameterException" => {
                    return RusotoError::Service(
                        ListPendingInvitationResourcesError::InvalidParameter(err.msg),
                    )
                }
                "MalformedArnException" => {
                    return RusotoError::Service(ListPendingInvitationResourcesError::MalformedArn(
                        err.msg,
                    ))
                }
                "MissingRequiredParameterException" => {
                    return RusotoError::Service(
                        ListPendingInvitationResourcesError::MissingRequiredParameter(err.msg),
                    )
                }
                "ResourceShareInvitationAlreadyRejectedException" => {
                    return RusotoError::Service(
                        ListPendingInvitationResourcesError::ResourceShareInvitationAlreadyRejected(
                            err.msg,
                        ),
                    )
                }
                "ResourceShareInvitationArnNotFoundException" => {
                    return RusotoError::Service(
                        ListPendingInvitationResourcesError::ResourceShareInvitationArnNotFound(
                            err.msg,
                        ),
                    )
                }
                "ResourceShareInvitationExpiredException" => {
                    return RusotoError::Service(
                        ListPendingInvitationResourcesError::ResourceShareInvitationExpired(
                            err.msg,
                        ),
                    )
                }
                "ServerInternalException" => {
                    return RusotoError::Service(
                        ListPendingInvitationResourcesError::ServerInternal(err.msg),
                    )
                }
                "ServiceUnavailableException" => {
                    return RusotoError::Service(
                        ListPendingInvitationResourcesError::ServiceUnavailable(err.msg),
                    )
                }
                "ValidationException" => return RusotoError::Validation(err.msg),
                _ => {}
            }
        }
        return RusotoError::Unknown(res);
    }
}
impl fmt::Display for ListPendingInvitationResourcesError {
    fn fmt(&self, f: &mut fmt::Formatter) -> fmt::Result {
        match *self {
            ListPendingInvitationResourcesError::InvalidNextToken(ref cause) => {
                write!(f, "{}", cause)
            }
            ListPendingInvitationResourcesError::InvalidParameter(ref cause) => {
                write!(f, "{}", cause)
            }
            ListPendingInvitationResourcesError::MalformedArn(ref cause) => write!(f, "{}", cause),
            ListPendingInvitationResourcesError::MissingRequiredParameter(ref cause) => {
                write!(f, "{}", cause)
            }
            ListPendingInvitationResourcesError::ResourceShareInvitationAlreadyRejected(
                ref cause,
            ) => write!(f, "{}", cause),
            ListPendingInvitationResourcesError::ResourceShareInvitationArnNotFound(ref cause) => {
                write!(f, "{}", cause)
            }
            ListPendingInvitationResourcesError::ResourceShareInvitationExpired(ref cause) => {
                write!(f, "{}", cause)
            }
            ListPendingInvitationResourcesError::ServerInternal(ref cause) => {
                write!(f, "{}", cause)
            }
            ListPendingInvitationResourcesError::ServiceUnavailable(ref cause) => {
                write!(f, "{}", cause)
            }
        }
    }
}
impl Error for ListPendingInvitationResourcesError {}
/// Errors returned by ListPermissions
#[derive(Debug, PartialEq)]
pub enum ListPermissionsError {
    /// <p>The specified value for NextToken is not valid.</p>
    InvalidNextToken(String),
    /// <p>A parameter is not valid.</p>
    InvalidParameter(String),
    /// <p>The requested operation is not permitted.</p>
    OperationNotPermitted(String),
    /// <p>The service could not respond to the request due to an internal problem.</p>
    ServerInternal(String),
    /// <p>The service is not available.</p>
    ServiceUnavailable(String),
}

impl ListPermissionsError {
    pub fn from_response(res: BufferedHttpResponse) -> RusotoError<ListPermissionsError> {
        if let Some(err) = proto::json::Error::parse_rest(&res) {
            match err.typ.as_str() {
                "InvalidNextTokenException" => {
                    return RusotoError::Service(ListPermissionsError::InvalidNextToken(err.msg))
                }
                "InvalidParameterException" => {
                    return RusotoError::Service(ListPermissionsError::InvalidParameter(err.msg))
                }
                "OperationNotPermittedException" => {
                    return RusotoError::Service(ListPermissionsError::OperationNotPermitted(
                        err.msg,
                    ))
                }
                "ServerInternalException" => {
                    return RusotoError::Service(ListPermissionsError::ServerInternal(err.msg))
                }
                "ServiceUnavailableException" => {
                    return RusotoError::Service(ListPermissionsError::ServiceUnavailable(err.msg))
                }
                "ValidationException" => return RusotoError::Validation(err.msg),
                _ => {}
            }
        }
        return RusotoError::Unknown(res);
    }
}
impl fmt::Display for ListPermissionsError {
    fn fmt(&self, f: &mut fmt::Formatter) -> fmt::Result {
        match *self {
            ListPermissionsError::InvalidNextToken(ref cause) => write!(f, "{}", cause),
            ListPermissionsError::InvalidParameter(ref cause) => write!(f, "{}", cause),
            ListPermissionsError::OperationNotPermitted(ref cause) => write!(f, "{}", cause),
            ListPermissionsError::ServerInternal(ref cause) => write!(f, "{}", cause),
            ListPermissionsError::ServiceUnavailable(ref cause) => write!(f, "{}", cause),
        }
    }
}
impl Error for ListPermissionsError {}
/// Errors returned by ListPrincipals
#[derive(Debug, PartialEq)]
pub enum ListPrincipalsError {
    /// <p>The specified value for NextToken is not valid.</p>
    InvalidNextToken(String),
    /// <p>A parameter is not valid.</p>
    InvalidParameter(String),
    /// <p>The format of an Amazon Resource Name (ARN) is not valid.</p>
    MalformedArn(String),
    /// <p>The service could not respond to the request due to an internal problem.</p>
    ServerInternal(String),
    /// <p>The service is not available.</p>
    ServiceUnavailable(String),
    /// <p>A specified resource was not found.</p>
    UnknownResource(String),
}

impl ListPrincipalsError {
    pub fn from_response(res: BufferedHttpResponse) -> RusotoError<ListPrincipalsError> {
        if let Some(err) = proto::json::Error::parse_rest(&res) {
            match err.typ.as_str() {
                "InvalidNextTokenException" => {
                    return RusotoError::Service(ListPrincipalsError::InvalidNextToken(err.msg))
                }
                "InvalidParameterException" => {
                    return RusotoError::Service(ListPrincipalsError::InvalidParameter(err.msg))
                }
                "MalformedArnException" => {
                    return RusotoError::Service(ListPrincipalsError::MalformedArn(err.msg))
                }
                "ServerInternalException" => {
                    return RusotoError::Service(ListPrincipalsError::ServerInternal(err.msg))
                }
                "ServiceUnavailableException" => {
                    return RusotoError::Service(ListPrincipalsError::ServiceUnavailable(err.msg))
                }
                "UnknownResourceException" => {
                    return RusotoError::Service(ListPrincipalsError::UnknownResource(err.msg))
                }
                "ValidationException" => return RusotoError::Validation(err.msg),
                _ => {}
            }
        }
        return RusotoError::Unknown(res);
    }
}
impl fmt::Display for ListPrincipalsError {
    fn fmt(&self, f: &mut fmt::Formatter) -> fmt::Result {
        match *self {
            ListPrincipalsError::InvalidNextToken(ref cause) => write!(f, "{}", cause),
            ListPrincipalsError::InvalidParameter(ref cause) => write!(f, "{}", cause),
            ListPrincipalsError::MalformedArn(ref cause) => write!(f, "{}", cause),
            ListPrincipalsError::ServerInternal(ref cause) => write!(f, "{}", cause),
            ListPrincipalsError::ServiceUnavailable(ref cause) => write!(f, "{}", cause),
            ListPrincipalsError::UnknownResource(ref cause) => write!(f, "{}", cause),
        }
    }
}
impl Error for ListPrincipalsError {}
/// Errors returned by ListResourceSharePermissions
#[derive(Debug, PartialEq)]
pub enum ListResourceSharePermissionsError {
    /// <p>The specified value for NextToken is not valid.</p>
    InvalidNextToken(String),
    /// <p>A parameter is not valid.</p>
    InvalidParameter(String),
    /// <p>The format of an Amazon Resource Name (ARN) is not valid.</p>
    MalformedArn(String),
    /// <p>The requested operation is not permitted.</p>
    OperationNotPermitted(String),
    /// <p>The service could not respond to the request due to an internal problem.</p>
    ServerInternal(String),
    /// <p>The service is not available.</p>
    ServiceUnavailable(String),
    /// <p>A specified resource was not found.</p>
    UnknownResource(String),
}

impl ListResourceSharePermissionsError {
    pub fn from_response(
        res: BufferedHttpResponse,
    ) -> RusotoError<ListResourceSharePermissionsError> {
        if let Some(err) = proto::json::Error::parse_rest(&res) {
            match err.typ.as_str() {
                "InvalidNextTokenException" => {
                    return RusotoError::Service(
                        ListResourceSharePermissionsError::InvalidNextToken(err.msg),
                    )
                }
                "InvalidParameterException" => {
                    return RusotoError::Service(
                        ListResourceSharePermissionsError::InvalidParameter(err.msg),
                    )
                }
                "MalformedArnException" => {
                    return RusotoError::Service(ListResourceSharePermissionsError::MalformedArn(
                        err.msg,
                    ))
                }
                "OperationNotPermittedException" => {
                    return RusotoError::Service(
                        ListResourceSharePermissionsError::OperationNotPermitted(err.msg),
                    )
                }
                "ServerInternalException" => {
                    return RusotoError::Service(ListResourceSharePermissionsError::ServerInternal(
                        err.msg,
                    ))
                }
                "ServiceUnavailableException" => {
                    return RusotoError::Service(
                        ListResourceSharePermissionsError::ServiceUnavailable(err.msg),
                    )
                }
                "UnknownResourceException" => {
                    return RusotoError::Service(
                        ListResourceSharePermissionsError::UnknownResource(err.msg),
                    )
                }
                "ValidationException" => return RusotoError::Validation(err.msg),
                _ => {}
            }
        }
        return RusotoError::Unknown(res);
    }
}
impl fmt::Display for ListResourceSharePermissionsError {
    fn fmt(&self, f: &mut fmt::Formatter) -> fmt::Result {
        match *self {
            ListResourceSharePermissionsError::InvalidNextToken(ref cause) => {
                write!(f, "{}", cause)
            }
            ListResourceSharePermissionsError::InvalidParameter(ref cause) => {
                write!(f, "{}", cause)
            }
            ListResourceSharePermissionsError::MalformedArn(ref cause) => write!(f, "{}", cause),
            ListResourceSharePermissionsError::OperationNotPermitted(ref cause) => {
                write!(f, "{}", cause)
            }
            ListResourceSharePermissionsError::ServerInternal(ref cause) => write!(f, "{}", cause),
            ListResourceSharePermissionsError::ServiceUnavailable(ref cause) => {
                write!(f, "{}", cause)
            }
            ListResourceSharePermissionsError::UnknownResource(ref cause) => write!(f, "{}", cause),
        }
    }
}
impl Error for ListResourceSharePermissionsError {}
/// Errors returned by ListResources
#[derive(Debug, PartialEq)]
pub enum ListResourcesError {
    /// <p>The specified value for NextToken is not valid.</p>
    InvalidNextToken(String),
    /// <p>A parameter is not valid.</p>
    InvalidParameter(String),
    /// <p>The specified resource type is not valid.</p>
    InvalidResourceType(String),
    /// <p>The format of an Amazon Resource Name (ARN) is not valid.</p>
    MalformedArn(String),
    /// <p>The service could not respond to the request due to an internal problem.</p>
    ServerInternal(String),
    /// <p>The service is not available.</p>
    ServiceUnavailable(String),
    /// <p>A specified resource was not found.</p>
    UnknownResource(String),
}

impl ListResourcesError {
    pub fn from_response(res: BufferedHttpResponse) -> RusotoError<ListResourcesError> {
        if let Some(err) = proto::json::Error::parse_rest(&res) {
            match err.typ.as_str() {
                "InvalidNextTokenException" => {
                    return RusotoError::Service(ListResourcesError::InvalidNextToken(err.msg))
                }
                "InvalidParameterException" => {
                    return RusotoError::Service(ListResourcesError::InvalidParameter(err.msg))
                }
                "InvalidResourceTypeException" => {
                    return RusotoError::Service(ListResourcesError::InvalidResourceType(err.msg))
                }
                "MalformedArnException" => {
                    return RusotoError::Service(ListResourcesError::MalformedArn(err.msg))
                }
                "ServerInternalException" => {
                    return RusotoError::Service(ListResourcesError::ServerInternal(err.msg))
                }
                "ServiceUnavailableException" => {
                    return RusotoError::Service(ListResourcesError::ServiceUnavailable(err.msg))
                }
                "UnknownResourceException" => {
                    return RusotoError::Service(ListResourcesError::UnknownResource(err.msg))
                }
                "ValidationException" => return RusotoError::Validation(err.msg),
                _ => {}
            }
        }
        return RusotoError::Unknown(res);
    }
}
impl fmt::Display for ListResourcesError {
    fn fmt(&self, f: &mut fmt::Formatter) -> fmt::Result {
        match *self {
            ListResourcesError::InvalidNextToken(ref cause) => write!(f, "{}", cause),
            ListResourcesError::InvalidParameter(ref cause) => write!(f, "{}", cause),
            ListResourcesError::InvalidResourceType(ref cause) => write!(f, "{}", cause),
            ListResourcesError::MalformedArn(ref cause) => write!(f, "{}", cause),
            ListResourcesError::ServerInternal(ref cause) => write!(f, "{}", cause),
            ListResourcesError::ServiceUnavailable(ref cause) => write!(f, "{}", cause),
            ListResourcesError::UnknownResource(ref cause) => write!(f, "{}", cause),
        }
    }
}
impl Error for ListResourcesError {}
/// Errors returned by PromoteResourceShareCreatedFromPolicy
#[derive(Debug, PartialEq)]
pub enum PromoteResourceShareCreatedFromPolicyError {
    /// <p>A parameter is not valid.</p>
    InvalidParameter(String),
    /// <p>The format of an Amazon Resource Name (ARN) is not valid.</p>
    MalformedArn(String),
    /// <p>A required input parameter is missing.</p>
    MissingRequiredParameter(String),
    /// <p>The requested operation is not permitted.</p>
    OperationNotPermitted(String),
    /// <p>The service could not respond to the request due to an internal problem.</p>
    ServerInternal(String),
    /// <p>The service is not available.</p>
    ServiceUnavailable(String),
}

impl PromoteResourceShareCreatedFromPolicyError {
    pub fn from_response(
        res: BufferedHttpResponse,
    ) -> RusotoError<PromoteResourceShareCreatedFromPolicyError> {
        if let Some(err) = proto::json::Error::parse_rest(&res) {
            match err.typ.as_str() {
                "InvalidParameterException" => {
                    return RusotoError::Service(
                        PromoteResourceShareCreatedFromPolicyError::InvalidParameter(err.msg),
                    )
                }
                "MalformedArnException" => {
                    return RusotoError::Service(
                        PromoteResourceShareCreatedFromPolicyError::MalformedArn(err.msg),
                    )
                }
                "MissingRequiredParameterException" => {
                    return RusotoError::Service(
                        PromoteResourceShareCreatedFromPolicyError::MissingRequiredParameter(
                            err.msg,
                        ),
                    )
                }
                "OperationNotPermittedException" => {
                    return RusotoError::Service(
                        PromoteResourceShareCreatedFromPolicyError::OperationNotPermitted(err.msg),
                    )
                }
                "ServerInternalException" => {
                    return RusotoError::Service(
                        PromoteResourceShareCreatedFromPolicyError::ServerInternal(err.msg),
                    )
                }
                "ServiceUnavailableException" => {
                    return RusotoError::Service(
                        PromoteResourceShareCreatedFromPolicyError::ServiceUnavailable(err.msg),
                    )
                }
                "ValidationException" => return RusotoError::Validation(err.msg),
                _ => {}
            }
        }
        return RusotoError::Unknown(res);
    }
}
impl fmt::Display for PromoteResourceShareCreatedFromPolicyError {
    fn fmt(&self, f: &mut fmt::Formatter) -> fmt::Result {
        match *self {
            PromoteResourceShareCreatedFromPolicyError::InvalidParameter(ref cause) => {
                write!(f, "{}", cause)
            }
            PromoteResourceShareCreatedFromPolicyError::MalformedArn(ref cause) => {
                write!(f, "{}", cause)
            }
            PromoteResourceShareCreatedFromPolicyError::MissingRequiredParameter(ref cause) => {
                write!(f, "{}", cause)
            }
            PromoteResourceShareCreatedFromPolicyError::OperationNotPermitted(ref cause) => {
                write!(f, "{}", cause)
            }
            PromoteResourceShareCreatedFromPolicyError::ServerInternal(ref cause) => {
                write!(f, "{}", cause)
            }
            PromoteResourceShareCreatedFromPolicyError::ServiceUnavailable(ref cause) => {
                write!(f, "{}", cause)
            }
        }
    }
}
impl Error for PromoteResourceShareCreatedFromPolicyError {}
/// Errors returned by RejectResourceShareInvitation
#[derive(Debug, PartialEq)]
pub enum RejectResourceShareInvitationError {
    /// <p>A client token input parameter was reused with an operation, but at least one of the other input parameters is different from the previous call to the operation.</p>
    IdempotentParameterMismatch(String),
    /// <p>A client token is not valid.</p>
    InvalidClientToken(String),
    /// <p>The format of an Amazon Resource Name (ARN) is not valid.</p>
    MalformedArn(String),
    /// <p>The requested operation is not permitted.</p>
    OperationNotPermitted(String),
    /// <p>The invitation was already accepted.</p>
    ResourceShareInvitationAlreadyAccepted(String),
    /// <p>The invitation was already rejected.</p>
    ResourceShareInvitationAlreadyRejected(String),
    /// <p>The Amazon Resource Name (ARN) for an invitation was not found.</p>
    ResourceShareInvitationArnNotFound(String),
    /// <p>The invitation is expired.</p>
    ResourceShareInvitationExpired(String),
    /// <p>The service could not respond to the request due to an internal problem.</p>
    ServerInternal(String),
    /// <p>The service is not available.</p>
    ServiceUnavailable(String),
}

impl RejectResourceShareInvitationError {
    pub fn from_response(
        res: BufferedHttpResponse,
    ) -> RusotoError<RejectResourceShareInvitationError> {
        if let Some(err) = proto::json::Error::parse_rest(&res) {
            match err.typ.as_str() {
                "IdempotentParameterMismatchException" => {
                    return RusotoError::Service(
                        RejectResourceShareInvitationError::IdempotentParameterMismatch(err.msg),
                    )
                }
                "InvalidClientTokenException" => {
                    return RusotoError::Service(
                        RejectResourceShareInvitationError::InvalidClientToken(err.msg),
                    )
                }
                "MalformedArnException" => {
                    return RusotoError::Service(RejectResourceShareInvitationError::MalformedArn(
                        err.msg,
                    ))
                }
                "OperationNotPermittedException" => {
                    return RusotoError::Service(
                        RejectResourceShareInvitationError::OperationNotPermitted(err.msg),
                    )
                }
                "ResourceShareInvitationAlreadyAcceptedException" => {
                    return RusotoError::Service(
                        RejectResourceShareInvitationError::ResourceShareInvitationAlreadyAccepted(
                            err.msg,
                        ),
                    )
                }
                "ResourceShareInvitationAlreadyRejectedException" => {
                    return RusotoError::Service(
                        RejectResourceShareInvitationError::ResourceShareInvitationAlreadyRejected(
                            err.msg,
                        ),
                    )
                }
                "ResourceShareInvitationArnNotFoundException" => {
                    return RusotoError::Service(
                        RejectResourceShareInvitationError::ResourceShareInvitationArnNotFound(
                            err.msg,
                        ),
                    )
                }
                "ResourceShareInvitationExpiredException" => {
                    return RusotoError::Service(
                        RejectResourceShareInvitationError::ResourceShareInvitationExpired(err.msg),
                    )
                }
                "ServerInternalException" => {
                    return RusotoError::Service(
                        RejectResourceShareInvitationError::ServerInternal(err.msg),
                    )
                }
                "ServiceUnavailableException" => {
                    return RusotoError::Service(
                        RejectResourceShareInvitationError::ServiceUnavailable(err.msg),
                    )
                }
                "ValidationException" => return RusotoError::Validation(err.msg),
                _ => {}
            }
        }
        return RusotoError::Unknown(res);
    }
}
impl fmt::Display for RejectResourceShareInvitationError {
    fn fmt(&self, f: &mut fmt::Formatter) -> fmt::Result {
        match *self {
            RejectResourceShareInvitationError::IdempotentParameterMismatch(ref cause) => {
                write!(f, "{}", cause)
            }
            RejectResourceShareInvitationError::InvalidClientToken(ref cause) => {
                write!(f, "{}", cause)
            }
            RejectResourceShareInvitationError::MalformedArn(ref cause) => write!(f, "{}", cause),
            RejectResourceShareInvitationError::OperationNotPermitted(ref cause) => {
                write!(f, "{}", cause)
            }
            RejectResourceShareInvitationError::ResourceShareInvitationAlreadyAccepted(
                ref cause,
            ) => write!(f, "{}", cause),
            RejectResourceShareInvitationError::ResourceShareInvitationAlreadyRejected(
                ref cause,
            ) => write!(f, "{}", cause),
            RejectResourceShareInvitationError::ResourceShareInvitationArnNotFound(ref cause) => {
                write!(f, "{}", cause)
            }
            RejectResourceShareInvitationError::ResourceShareInvitationExpired(ref cause) => {
                write!(f, "{}", cause)
            }
            RejectResourceShareInvitationError::ServerInternal(ref cause) => write!(f, "{}", cause),
            RejectResourceShareInvitationError::ServiceUnavailable(ref cause) => {
                write!(f, "{}", cause)
            }
        }
    }
}
impl Error for RejectResourceShareInvitationError {}
/// Errors returned by TagResource
#[derive(Debug, PartialEq)]
pub enum TagResourceError {
    /// <p>A parameter is not valid.</p>
    InvalidParameter(String),
    /// <p>The format of an Amazon Resource Name (ARN) is not valid.</p>
    MalformedArn(String),
    /// <p>An Amazon Resource Name (ARN) was not found.</p>
    ResourceArnNotFound(String),
    /// <p>The service could not respond to the request due to an internal problem.</p>
    ServerInternal(String),
    /// <p>The service is not available.</p>
    ServiceUnavailable(String),
    /// <p>The requested tags exceed the limit for your account.</p>
    TagLimitExceeded(String),
    /// <p>The specified tag is a reserved word and cannot be used.</p>
    TagPolicyViolation(String),
}

impl TagResourceError {
    pub fn from_response(res: BufferedHttpResponse) -> RusotoError<TagResourceError> {
        if let Some(err) = proto::json::Error::parse_rest(&res) {
            match err.typ.as_str() {
                "InvalidParameterException" => {
                    return RusotoError::Service(TagResourceError::InvalidParameter(err.msg))
                }
                "MalformedArnException" => {
                    return RusotoError::Service(TagResourceError::MalformedArn(err.msg))
                }
                "ResourceArnNotFoundException" => {
                    return RusotoError::Service(TagResourceError::ResourceArnNotFound(err.msg))
                }
                "ServerInternalException" => {
                    return RusotoError::Service(TagResourceError::ServerInternal(err.msg))
                }
                "ServiceUnavailableException" => {
                    return RusotoError::Service(TagResourceError::ServiceUnavailable(err.msg))
                }
                "TagLimitExceededException" => {
                    return RusotoError::Service(TagResourceError::TagLimitExceeded(err.msg))
                }
                "TagPolicyViolationException" => {
                    return RusotoError::Service(TagResourceError::TagPolicyViolation(err.msg))
                }
                "ValidationException" => return RusotoError::Validation(err.msg),
                _ => {}
            }
        }
        return RusotoError::Unknown(res);
    }
}
impl fmt::Display for TagResourceError {
    fn fmt(&self, f: &mut fmt::Formatter) -> fmt::Result {
        match *self {
            TagResourceError::InvalidParameter(ref cause) => write!(f, "{}", cause),
            TagResourceError::MalformedArn(ref cause) => write!(f, "{}", cause),
            TagResourceError::ResourceArnNotFound(ref cause) => write!(f, "{}", cause),
            TagResourceError::ServerInternal(ref cause) => write!(f, "{}", cause),
            TagResourceError::ServiceUnavailable(ref cause) => write!(f, "{}", cause),
            TagResourceError::TagLimitExceeded(ref cause) => write!(f, "{}", cause),
            TagResourceError::TagPolicyViolation(ref cause) => write!(f, "{}", cause),
        }
    }
}
impl Error for TagResourceError {}
/// Errors returned by UntagResource
#[derive(Debug, PartialEq)]
pub enum UntagResourceError {
    /// <p>A parameter is not valid.</p>
    InvalidParameter(String),
    /// <p>The service could not respond to the request due to an internal problem.</p>
    ServerInternal(String),
    /// <p>The service is not available.</p>
    ServiceUnavailable(String),
}

impl UntagResourceError {
    pub fn from_response(res: BufferedHttpResponse) -> RusotoError<UntagResourceError> {
        if let Some(err) = proto::json::Error::parse_rest(&res) {
            match err.typ.as_str() {
                "InvalidParameterException" => {
                    return RusotoError::Service(UntagResourceError::InvalidParameter(err.msg))
                }
                "ServerInternalException" => {
                    return RusotoError::Service(UntagResourceError::ServerInternal(err.msg))
                }
                "ServiceUnavailableException" => {
                    return RusotoError::Service(UntagResourceError::ServiceUnavailable(err.msg))
                }
                "ValidationException" => return RusotoError::Validation(err.msg),
                _ => {}
            }
        }
        return RusotoError::Unknown(res);
    }
}
impl fmt::Display for UntagResourceError {
    fn fmt(&self, f: &mut fmt::Formatter) -> fmt::Result {
        match *self {
            UntagResourceError::InvalidParameter(ref cause) => write!(f, "{}", cause),
            UntagResourceError::ServerInternal(ref cause) => write!(f, "{}", cause),
            UntagResourceError::ServiceUnavailable(ref cause) => write!(f, "{}", cause),
        }
    }
}
impl Error for UntagResourceError {}
/// Errors returned by UpdateResourceShare
#[derive(Debug, PartialEq)]
pub enum UpdateResourceShareError {
    /// <p>A client token input parameter was reused with an operation, but at least one of the other input parameters is different from the previous call to the operation.</p>
    IdempotentParameterMismatch(String),
    /// <p>A client token is not valid.</p>
    InvalidClientToken(String),
    /// <p>A parameter is not valid.</p>
    InvalidParameter(String),
    /// <p>The format of an Amazon Resource Name (ARN) is not valid.</p>
    MalformedArn(String),
    /// <p>A required input parameter is missing.</p>
    MissingRequiredParameter(String),
    /// <p>The requested operation is not permitted.</p>
    OperationNotPermitted(String),
    /// <p>The service could not respond to the request due to an internal problem.</p>
    ServerInternal(String),
    /// <p>The service is not available.</p>
    ServiceUnavailable(String),
    /// <p>A specified resource was not found.</p>
    UnknownResource(String),
}

impl UpdateResourceShareError {
    pub fn from_response(res: BufferedHttpResponse) -> RusotoError<UpdateResourceShareError> {
        if let Some(err) = proto::json::Error::parse_rest(&res) {
            match err.typ.as_str() {
                "IdempotentParameterMismatchException" => {
                    return RusotoError::Service(
                        UpdateResourceShareError::IdempotentParameterMismatch(err.msg),
                    )
                }
                "InvalidClientTokenException" => {
                    return RusotoError::Service(UpdateResourceShareError::InvalidClientToken(
                        err.msg,
                    ))
                }
                "InvalidParameterException" => {
                    return RusotoError::Service(UpdateResourceShareError::InvalidParameter(
                        err.msg,
                    ))
                }
                "MalformedArnException" => {
                    return RusotoError::Service(UpdateResourceShareError::MalformedArn(err.msg))
                }
                "MissingRequiredParameterException" => {
                    return RusotoError::Service(
                        UpdateResourceShareError::MissingRequiredParameter(err.msg),
                    )
                }
                "OperationNotPermittedException" => {
                    return RusotoError::Service(UpdateResourceShareError::OperationNotPermitted(
                        err.msg,
                    ))
                }
                "ServerInternalException" => {
                    return RusotoError::Service(UpdateResourceShareError::ServerInternal(err.msg))
                }
                "ServiceUnavailableException" => {
                    return RusotoError::Service(UpdateResourceShareError::ServiceUnavailable(
                        err.msg,
                    ))
                }
                "UnknownResourceException" => {
                    return RusotoError::Service(UpdateResourceShareError::UnknownResource(err.msg))
                }
                "ValidationException" => return RusotoError::Validation(err.msg),
                _ => {}
            }
        }
        return RusotoError::Unknown(res);
    }
}
impl fmt::Display for UpdateResourceShareError {
    fn fmt(&self, f: &mut fmt::Formatter) -> fmt::Result {
        match *self {
            UpdateResourceShareError::IdempotentParameterMismatch(ref cause) => {
                write!(f, "{}", cause)
            }
            UpdateResourceShareError::InvalidClientToken(ref cause) => write!(f, "{}", cause),
            UpdateResourceShareError::InvalidParameter(ref cause) => write!(f, "{}", cause),
            UpdateResourceShareError::MalformedArn(ref cause) => write!(f, "{}", cause),
            UpdateResourceShareError::MissingRequiredParameter(ref cause) => write!(f, "{}", cause),
            UpdateResourceShareError::OperationNotPermitted(ref cause) => write!(f, "{}", cause),
            UpdateResourceShareError::ServerInternal(ref cause) => write!(f, "{}", cause),
            UpdateResourceShareError::ServiceUnavailable(ref cause) => write!(f, "{}", cause),
            UpdateResourceShareError::UnknownResource(ref cause) => write!(f, "{}", cause),
        }
    }
}
impl Error for UpdateResourceShareError {}
/// Trait representing the capabilities of the RAM API. RAM clients implement this trait.
pub trait Ram {
    /// <p>Accepts an invitation to a resource share from another AWS account.</p>
    fn accept_resource_share_invitation(
        &self,
        input: AcceptResourceShareInvitationRequest,
    ) -> RusotoFuture<AcceptResourceShareInvitationResponse, AcceptResourceShareInvitationError>;

    /// <p>Associates the specified resource share with the specified principals and resources.</p>
    fn associate_resource_share(
        &self,
        input: AssociateResourceShareRequest,
    ) -> RusotoFuture<AssociateResourceShareResponse, AssociateResourceShareError>;

    /// <p>Associates a permission with a resource share.</p>
    fn associate_resource_share_permission(
        &self,
        input: AssociateResourceSharePermissionRequest,
    ) -> RusotoFuture<AssociateResourceSharePermissionResponse, AssociateResourceSharePermissionError>;

    /// <p>Creates a resource share.</p>
    fn create_resource_share(
        &self,
        input: CreateResourceShareRequest,
    ) -> RusotoFuture<CreateResourceShareResponse, CreateResourceShareError>;

    /// <p>Deletes the specified resource share.</p>
    fn delete_resource_share(
        &self,
        input: DeleteResourceShareRequest,
    ) -> RusotoFuture<DeleteResourceShareResponse, DeleteResourceShareError>;

    /// <p>Disassociates the specified principals or resources from the specified resource share.</p>
    fn disassociate_resource_share(
        &self,
        input: DisassociateResourceShareRequest,
    ) -> RusotoFuture<DisassociateResourceShareResponse, DisassociateResourceShareError>;

    /// <p>Disassociates an AWS RAM permission from a resource share.</p>
    fn disassociate_resource_share_permission(
        &self,
        input: DisassociateResourceSharePermissionRequest,
    ) -> RusotoFuture<
        DisassociateResourceSharePermissionResponse,
        DisassociateResourceSharePermissionError,
    >;

    /// <p>Enables resource sharing within your AWS Organization.</p> <p>The caller must be the master account for the AWS Organization.</p>
    fn enable_sharing_with_aws_organization(
        &self,
    ) -> RusotoFuture<EnableSharingWithAwsOrganizationResponse, EnableSharingWithAwsOrganizationError>;

    /// <p>Gets the contents of an AWS RAM permission in JSON format.</p>
    fn get_permission(
        &self,
        input: GetPermissionRequest,
    ) -> RusotoFuture<GetPermissionResponse, GetPermissionError>;

    /// <p>Gets the policies for the specified resources that you own and have shared.</p>
    fn get_resource_policies(
        &self,
        input: GetResourcePoliciesRequest,
    ) -> RusotoFuture<GetResourcePoliciesResponse, GetResourcePoliciesError>;

    /// <p>Gets the resources or principals for the resource shares that you own.</p>
    fn get_resource_share_associations(
        &self,
        input: GetResourceShareAssociationsRequest,
    ) -> RusotoFuture<GetResourceShareAssociationsResponse, GetResourceShareAssociationsError>;

    /// <p>Gets the invitations for resource sharing that you've received.</p>
    fn get_resource_share_invitations(
        &self,
        input: GetResourceShareInvitationsRequest,
    ) -> RusotoFuture<GetResourceShareInvitationsResponse, GetResourceShareInvitationsError>;

    /// <p>Gets the resource shares that you own or the resource shares that are shared with you.</p>
    fn get_resource_shares(
        &self,
        input: GetResourceSharesRequest,
    ) -> RusotoFuture<GetResourceSharesResponse, GetResourceSharesError>;

    /// <p>Lists the resources in a resource share that is shared with you but that the invitation is still pending for.</p>
    fn list_pending_invitation_resources(
        &self,
        input: ListPendingInvitationResourcesRequest,
    ) -> RusotoFuture<ListPendingInvitationResourcesResponse, ListPendingInvitationResourcesError>;

    /// <p>Lists the AWS RAM permissions.</p>
    fn list_permissions(
        &self,
        input: ListPermissionsRequest,
    ) -> RusotoFuture<ListPermissionsResponse, ListPermissionsError>;

    /// <p>Lists the principals that you have shared resources with or that have shared resources with you.</p>
    fn list_principals(
        &self,
        input: ListPrincipalsRequest,
    ) -> RusotoFuture<ListPrincipalsResponse, ListPrincipalsError>;

    /// <p>Lists the AWS RAM permissions that are associated with a resource share.</p>
    fn list_resource_share_permissions(
        &self,
        input: ListResourceSharePermissionsRequest,
    ) -> RusotoFuture<ListResourceSharePermissionsResponse, ListResourceSharePermissionsError>;

    /// <p>Lists the resources that you added to a resource shares or the resources that are shared with you.</p>
    fn list_resources(
        &self,
        input: ListResourcesRequest,
    ) -> RusotoFuture<ListResourcesResponse, ListResourcesError>;

    /// <p><p>Resource shares that were created by attaching a policy to a resource are visible only to the resource share owner, and the resource share cannot be modified in AWS RAM.</p> <p>Use this API action to promote the resource share. When you promote the resource share, it becomes:</p> <ul> <li> <p>Visible to all principals that it is shared with.</p> </li> <li> <p>Modifiable in AWS RAM.</p> </li> </ul></p>
    fn promote_resource_share_created_from_policy(
        &self,
        input: PromoteResourceShareCreatedFromPolicyRequest,
    ) -> RusotoFuture<
        PromoteResourceShareCreatedFromPolicyResponse,
        PromoteResourceShareCreatedFromPolicyError,
    >;

    /// <p>Rejects an invitation to a resource share from another AWS account.</p>
    fn reject_resource_share_invitation(
        &self,
        input: RejectResourceShareInvitationRequest,
    ) -> RusotoFuture<RejectResourceShareInvitationResponse, RejectResourceShareInvitationError>;

    /// <p>Adds the specified tags to the specified resource share that you own.</p>
    fn tag_resource(
        &self,
        input: TagResourceRequest,
    ) -> RusotoFuture<TagResourceResponse, TagResourceError>;

    /// <p>Removes the specified tags from the specified resource share that you own.</p>
    fn untag_resource(
        &self,
        input: UntagResourceRequest,
    ) -> RusotoFuture<UntagResourceResponse, UntagResourceError>;

    /// <p>Updates the specified resource share that you own.</p>
    fn update_resource_share(
        &self,
        input: UpdateResourceShareRequest,
    ) -> RusotoFuture<UpdateResourceShareResponse, UpdateResourceShareError>;
}
/// A client for the RAM API.
#[derive(Clone)]
pub struct RamClient {
    client: Client,
    region: region::Region,
}

impl RamClient {
    /// Creates a client backed by the default tokio event loop.
    ///
    /// The client will use the default credentials provider and tls client.
    pub fn new(region: region::Region) -> RamClient {
        Self::new_with_client(Client::shared(), region)
    }

    pub fn new_with<P, D>(
        request_dispatcher: D,
        credentials_provider: P,
        region: region::Region,
    ) -> RamClient
    where
        P: ProvideAwsCredentials + Send + Sync + 'static,
        P::Future: Send,
        D: DispatchSignedRequest + Send + Sync + 'static,
        D::Future: Send,
    {
        Self::new_with_client(
            Client::new_with(credentials_provider, request_dispatcher),
            region,
        )
    }

    pub fn new_with_client(client: Client, region: region::Region) -> RamClient {
        RamClient { client, region }
    }
}

impl fmt::Debug for RamClient {
    fn fmt(&self, f: &mut fmt::Formatter<'_>) -> fmt::Result {
        f.debug_struct("RamClient")
            .field("region", &self.region)
            .finish()
    }
}

impl Ram for RamClient {
    /// <p>Accepts an invitation to a resource share from another AWS account.</p>
    fn accept_resource_share_invitation(
        &self,
        input: AcceptResourceShareInvitationRequest,
    ) -> RusotoFuture<AcceptResourceShareInvitationResponse, AcceptResourceShareInvitationError>
    {
        let request_uri = "/acceptresourceshareinvitation";

        let mut request = SignedRequest::new("POST", "ram", &self.region, &request_uri);
        request.set_content_type("application/x-amz-json-1.1".to_owned());

        let encoded = Some(serde_json::to_vec(&input).unwrap());
        request.set_payload(encoded);

        self.client.sign_and_dispatch(request, |response| {
            if response.status.is_success() {
                Box::new(response.buffer().from_err().and_then(|response| {
                    let result = proto::json::ResponsePayload::new(&response)
                        .deserialize::<AcceptResourceShareInvitationResponse, _>()?;

                    Ok(result)
                }))
            } else {
                Box::new(response.buffer().from_err().and_then(|response| {
                    Err(AcceptResourceShareInvitationError::from_response(response))
                }))
            }
        })
    }

    /// <p>Associates the specified resource share with the specified principals and resources.</p>
    fn associate_resource_share(
        &self,
        input: AssociateResourceShareRequest,
    ) -> RusotoFuture<AssociateResourceShareResponse, AssociateResourceShareError> {
        let request_uri = "/associateresourceshare";

        let mut request = SignedRequest::new("POST", "ram", &self.region, &request_uri);
        request.set_content_type("application/x-amz-json-1.1".to_owned());

        let encoded = Some(serde_json::to_vec(&input).unwrap());
        request.set_payload(encoded);

        self.client.sign_and_dispatch(request, |response| {
            if response.status.is_success() {
                Box::new(response.buffer().from_err().and_then(|response| {
                    let result = proto::json::ResponsePayload::new(&response)
                        .deserialize::<AssociateResourceShareResponse, _>()?;

                    Ok(result)
                }))
            } else {
                Box::new(
                    response.buffer().from_err().and_then(|response| {
                        Err(AssociateResourceShareError::from_response(response))
                    }),
                )
            }
        })
    }

    /// <p>Associates a permission with a resource share.</p>
    fn associate_resource_share_permission(
        &self,
        input: AssociateResourceSharePermissionRequest,
    ) -> RusotoFuture<AssociateResourceSharePermissionResponse, AssociateResourceSharePermissionError>
    {
        let request_uri = "/associateresourcesharepermission";

        let mut request = SignedRequest::new("POST", "ram", &self.region, &request_uri);
        request.set_content_type("application/x-amz-json-1.1".to_owned());

        let encoded = Some(serde_json::to_vec(&input).unwrap());
        request.set_payload(encoded);

        self.client.sign_and_dispatch(request, |response| {
            if response.status.is_success() {
                Box::new(response.buffer().from_err().and_then(|response| {
                    let result = proto::json::ResponsePayload::new(&response)
                        .deserialize::<AssociateResourceSharePermissionResponse, _>()?;

                    Ok(result)
                }))
            } else {
                Box::new(response.buffer().from_err().and_then(|response| {
                    Err(AssociateResourceSharePermissionError::from_response(
                        response,
                    ))
                }))
            }
        })
    }

    /// <p>Creates a resource share.</p>
    fn create_resource_share(
        &self,
        input: CreateResourceShareRequest,
    ) -> RusotoFuture<CreateResourceShareResponse, CreateResourceShareError> {
        let request_uri = "/createresourceshare";

        let mut request = SignedRequest::new("POST", "ram", &self.region, &request_uri);
        request.set_content_type("application/x-amz-json-1.1".to_owned());

        let encoded = Some(serde_json::to_vec(&input).unwrap());
        request.set_payload(encoded);

        self.client.sign_and_dispatch(request, |response| {
            if response.status.is_success() {
                Box::new(response.buffer().from_err().and_then(|response| {
                    let result = proto::json::ResponsePayload::new(&response)
                        .deserialize::<CreateResourceShareResponse, _>()?;

                    Ok(result)
                }))
            } else {
                Box::new(
                    response.buffer().from_err().and_then(|response| {
                        Err(CreateResourceShareError::from_response(response))
                    }),
                )
            }
        })
    }

    /// <p>Deletes the specified resource share.</p>
    fn delete_resource_share(
        &self,
        input: DeleteResourceShareRequest,
    ) -> RusotoFuture<DeleteResourceShareResponse, DeleteResourceShareError> {
        let request_uri = "/deleteresourceshare";

        let mut request = SignedRequest::new("DELETE", "ram", &self.region, &request_uri);
        request.set_content_type("application/x-amz-json-1.1".to_owned());

        let mut params = Params::new();
        if let Some(ref x) = input.client_token {
            params.put("clientToken", x);
        }
        params.put("resourceShareArn", &input.resource_share_arn);
        request.set_params(params);

        self.client.sign_and_dispatch(request, |response| {
            if response.status.is_success() {
                Box::new(response.buffer().from_err().and_then(|response| {
                    let result = proto::json::ResponsePayload::new(&response)
                        .deserialize::<DeleteResourceShareResponse, _>()?;

                    Ok(result)
                }))
            } else {
                Box::new(
                    response.buffer().from_err().and_then(|response| {
                        Err(DeleteResourceShareError::from_response(response))
                    }),
                )
            }
        })
    }

    /// <p>Disassociates the specified principals or resources from the specified resource share.</p>
    fn disassociate_resource_share(
        &self,
        input: DisassociateResourceShareRequest,
    ) -> RusotoFuture<DisassociateResourceShareResponse, DisassociateResourceShareError> {
        let request_uri = "/disassociateresourceshare";

        let mut request = SignedRequest::new("POST", "ram", &self.region, &request_uri);
        request.set_content_type("application/x-amz-json-1.1".to_owned());

        let encoded = Some(serde_json::to_vec(&input).unwrap());
        request.set_payload(encoded);

        self.client.sign_and_dispatch(request, |response| {
            if response.status.is_success() {
                Box::new(response.buffer().from_err().and_then(|response| {
                    let result = proto::json::ResponsePayload::new(&response)
                        .deserialize::<DisassociateResourceShareResponse, _>()?;

                    Ok(result)
                }))
            } else {
                Box::new(response.buffer().from_err().and_then(|response| {
                    Err(DisassociateResourceShareError::from_response(response))
                }))
            }
        })
    }

    /// <p>Disassociates an AWS RAM permission from a resource share.</p>
    fn disassociate_resource_share_permission(
        &self,
        input: DisassociateResourceSharePermissionRequest,
    ) -> RusotoFuture<
        DisassociateResourceSharePermissionResponse,
        DisassociateResourceSharePermissionError,
    > {
        let request_uri = "/disassociateresourcesharepermission";

        let mut request = SignedRequest::new("POST", "ram", &self.region, &request_uri);
        request.set_content_type("application/x-amz-json-1.1".to_owned());

        let encoded = Some(serde_json::to_vec(&input).unwrap());
        request.set_payload(encoded);

        self.client.sign_and_dispatch(request, |response| {
            if response.status.is_success() {
                Box::new(response.buffer().from_err().and_then(|response| {
                    let result = proto::json::ResponsePayload::new(&response)
                        .deserialize::<DisassociateResourceSharePermissionResponse, _>()?;

                    Ok(result)
                }))
            } else {
                Box::new(response.buffer().from_err().and_then(|response| {
                    Err(DisassociateResourceSharePermissionError::from_response(
                        response,
                    ))
                }))
            }
        })
    }

    /// <p>Enables resource sharing within your AWS Organization.</p> <p>The caller must be the master account for the AWS Organization.</p>
    fn enable_sharing_with_aws_organization(
        &self,
    ) -> RusotoFuture<EnableSharingWithAwsOrganizationResponse, EnableSharingWithAwsOrganizationError>
    {
        let request_uri = "/enablesharingwithawsorganization";

        let mut request = SignedRequest::new("POST", "ram", &self.region, &request_uri);
        request.set_content_type("application/x-amz-json-1.1".to_owned());

        self.client.sign_and_dispatch(request, |response| {
            if response.status.is_success() {
                Box::new(response.buffer().from_err().and_then(|response| {
                    let result = proto::json::ResponsePayload::new(&response)
                        .deserialize::<EnableSharingWithAwsOrganizationResponse, _>()?;

                    Ok(result)
                }))
            } else {
                Box::new(response.buffer().from_err().and_then(|response| {
                    Err(EnableSharingWithAwsOrganizationError::from_response(
                        response,
                    ))
                }))
            }
        })
    }

    /// <p>Gets the contents of an AWS RAM permission in JSON format.</p>
    fn get_permission(
        &self,
        input: GetPermissionRequest,
    ) -> RusotoFuture<GetPermissionResponse, GetPermissionError> {
        let request_uri = "/getpermission";

        let mut request = SignedRequest::new("POST", "ram", &self.region, &request_uri);
        request.set_content_type("application/x-amz-json-1.1".to_owned());

        let encoded = Some(serde_json::to_vec(&input).unwrap());
        request.set_payload(encoded);

        self.client.sign_and_dispatch(request, |response| {
            if response.status.is_success() {
                Box::new(response.buffer().from_err().and_then(|response| {
                    let result = proto::json::ResponsePayload::new(&response)
                        .deserialize::<GetPermissionResponse, _>()?;

                    Ok(result)
                }))
            } else {
                Box::new(
                    response
                        .buffer()
                        .from_err()
                        .and_then(|response| Err(GetPermissionError::from_response(response))),
                )
            }
        })
    }

    /// <p>Gets the policies for the specified resources that you own and have shared.</p>
    fn get_resource_policies(
        &self,
        input: GetResourcePoliciesRequest,
    ) -> RusotoFuture<GetResourcePoliciesResponse, GetResourcePoliciesError> {
        let request_uri = "/getresourcepolicies";

        let mut request = SignedRequest::new("POST", "ram", &self.region, &request_uri);
        request.set_content_type("application/x-amz-json-1.1".to_owned());

        let encoded = Some(serde_json::to_vec(&input).unwrap());
        request.set_payload(encoded);

        self.client.sign_and_dispatch(request, |response| {
            if response.status.is_success() {
                Box::new(response.buffer().from_err().and_then(|response| {
                    let result = proto::json::ResponsePayload::new(&response)
                        .deserialize::<GetResourcePoliciesResponse, _>()?;

                    Ok(result)
                }))
            } else {
                Box::new(
                    response.buffer().from_err().and_then(|response| {
                        Err(GetResourcePoliciesError::from_response(response))
                    }),
                )
            }
        })
    }

    /// <p>Gets the resources or principals for the resource shares that you own.</p>
    fn get_resource_share_associations(
        &self,
        input: GetResourceShareAssociationsRequest,
    ) -> RusotoFuture<GetResourceShareAssociationsResponse, GetResourceShareAssociationsError> {
        let request_uri = "/getresourceshareassociations";

        let mut request = SignedRequest::new("POST", "ram", &self.region, &request_uri);
        request.set_content_type("application/x-amz-json-1.1".to_owned());

        let encoded = Some(serde_json::to_vec(&input).unwrap());
        request.set_payload(encoded);

        self.client.sign_and_dispatch(request, |response| {
            if response.status.is_success() {
                Box::new(response.buffer().from_err().and_then(|response| {
                    let result = proto::json::ResponsePayload::new(&response)
                        .deserialize::<GetResourceShareAssociationsResponse, _>()?;

                    Ok(result)
                }))
            } else {
                Box::new(response.buffer().from_err().and_then(|response| {
                    Err(GetResourceShareAssociationsError::from_response(response))
                }))
            }
        })
    }

    /// <p>Gets the invitations for resource sharing that you've received.</p>
    fn get_resource_share_invitations(
        &self,
        input: GetResourceShareInvitationsRequest,
    ) -> RusotoFuture<GetResourceShareInvitationsResponse, GetResourceShareInvitationsError> {
        let request_uri = "/getresourceshareinvitations";

        let mut request = SignedRequest::new("POST", "ram", &self.region, &request_uri);
        request.set_content_type("application/x-amz-json-1.1".to_owned());

        let encoded = Some(serde_json::to_vec(&input).unwrap());
        request.set_payload(encoded);

        self.client.sign_and_dispatch(request, |response| {
            if response.status.is_success() {
                Box::new(response.buffer().from_err().and_then(|response| {
                    let result = proto::json::ResponsePayload::new(&response)
                        .deserialize::<GetResourceShareInvitationsResponse, _>()?;

                    Ok(result)
                }))
            } else {
                Box::new(response.buffer().from_err().and_then(|response| {
                    Err(GetResourceShareInvitationsError::from_response(response))
                }))
            }
        })
    }

    /// <p>Gets the resource shares that you own or the resource shares that are shared with you.</p>
    fn get_resource_shares(
        &self,
        input: GetResourceSharesRequest,
    ) -> RusotoFuture<GetResourceSharesResponse, GetResourceSharesError> {
        let request_uri = "/getresourceshares";

        let mut request = SignedRequest::new("POST", "ram", &self.region, &request_uri);
        request.set_content_type("application/x-amz-json-1.1".to_owned());

        let encoded = Some(serde_json::to_vec(&input).unwrap());
        request.set_payload(encoded);

        self.client.sign_and_dispatch(request, |response| {
            if response.status.is_success() {
                Box::new(response.buffer().from_err().and_then(|response| {
                    let result = proto::json::ResponsePayload::new(&response)
                        .deserialize::<GetResourceSharesResponse, _>()?;

                    Ok(result)
                }))
            } else {
                Box::new(
                    response
                        .buffer()
                        .from_err()
                        .and_then(|response| Err(GetResourceSharesError::from_response(response))),
                )
            }
        })
    }

    /// <p>Lists the resources in a resource share that is shared with you but that the invitation is still pending for.</p>
    fn list_pending_invitation_resources(
        &self,
        input: ListPendingInvitationResourcesRequest,
    ) -> RusotoFuture<ListPendingInvitationResourcesResponse, ListPendingInvitationResourcesError>
    {
        let request_uri = "/listpendinginvitationresources";

        let mut request = SignedRequest::new("POST", "ram", &self.region, &request_uri);
        request.set_content_type("application/x-amz-json-1.1".to_owned());

        let encoded = Some(serde_json::to_vec(&input).unwrap());
        request.set_payload(encoded);

        self.client.sign_and_dispatch(request, |response| {
            if response.status.is_success() {
                Box::new(response.buffer().from_err().and_then(|response| {
                    let result = proto::json::ResponsePayload::new(&response)
                        .deserialize::<ListPendingInvitationResourcesResponse, _>()?;

                    Ok(result)
                }))
            } else {
                Box::new(response.buffer().from_err().and_then(|response| {
                    Err(ListPendingInvitationResourcesError::from_response(response))
                }))
            }
        })
    }

    /// <p>Lists the AWS RAM permissions.</p>
    fn list_permissions(
        &self,
        input: ListPermissionsRequest,
    ) -> RusotoFuture<ListPermissionsResponse, ListPermissionsError> {
        let request_uri = "/listpermissions";

        let mut request = SignedRequest::new("POST", "ram", &self.region, &request_uri);
        request.set_content_type("application/x-amz-json-1.1".to_owned());

        let encoded = Some(serde_json::to_vec(&input).unwrap());
        request.set_payload(encoded);

        self.client.sign_and_dispatch(request, |response| {
            if response.status.is_success() {
                Box::new(response.buffer().from_err().and_then(|response| {
                    let result = proto::json::ResponsePayload::new(&response)
                        .deserialize::<ListPermissionsResponse, _>()?;

                    Ok(result)
                }))
            } else {
                Box::new(
                    response
                        .buffer()
                        .from_err()
                        .and_then(|response| Err(ListPermissionsError::from_response(response))),
                )
            }
        })
    }

    /// <p>Lists the principals that you have shared resources with or that have shared resources with you.</p>
    fn list_principals(
        &self,
        input: ListPrincipalsRequest,
    ) -> RusotoFuture<ListPrincipalsResponse, ListPrincipalsError> {
        let request_uri = "/listprincipals";

        let mut request = SignedRequest::new("POST", "ram", &self.region, &request_uri);
        request.set_content_type("application/x-amz-json-1.1".to_owned());

        let encoded = Some(serde_json::to_vec(&input).unwrap());
        request.set_payload(encoded);

        self.client.sign_and_dispatch(request, |response| {
            if response.status.is_success() {
                Box::new(response.buffer().from_err().and_then(|response| {
                    let result = proto::json::ResponsePayload::new(&response)
                        .deserialize::<ListPrincipalsResponse, _>()?;

                    Ok(result)
                }))
            } else {
                Box::new(
                    response
                        .buffer()
                        .from_err()
                        .and_then(|response| Err(ListPrincipalsError::from_response(response))),
                )
            }
        })
    }

    /// <p>Lists the AWS RAM permissions that are associated with a resource share.</p>
    fn list_resource_share_permissions(
        &self,
        input: ListResourceSharePermissionsRequest,
    ) -> RusotoFuture<ListResourceSharePermissionsResponse, ListResourceSharePermissionsError> {
        let request_uri = "/listresourcesharepermissions";

        let mut request = SignedRequest::new("POST", "ram", &self.region, &request_uri);
        request.set_content_type("application/x-amz-json-1.1".to_owned());

        let encoded = Some(serde_json::to_vec(&input).unwrap());
        request.set_payload(encoded);

        self.client.sign_and_dispatch(request, |response| {
            if response.status.is_success() {
                Box::new(response.buffer().from_err().and_then(|response| {
                    let result = proto::json::ResponsePayload::new(&response)
                        .deserialize::<ListResourceSharePermissionsResponse, _>()?;

                    Ok(result)
                }))
            } else {
                Box::new(response.buffer().from_err().and_then(|response| {
                    Err(ListResourceSharePermissionsError::from_response(response))
                }))
            }
        })
    }

    /// <p>Lists the resources that you added to a resource shares or the resources that are shared with you.</p>
    fn list_resources(
        &self,
        input: ListResourcesRequest,
    ) -> RusotoFuture<ListResourcesResponse, ListResourcesError> {
        let request_uri = "/listresources";

        let mut request = SignedRequest::new("POST", "ram", &self.region, &request_uri);
        request.set_content_type("application/x-amz-json-1.1".to_owned());

        let encoded = Some(serde_json::to_vec(&input).unwrap());
        request.set_payload(encoded);

        self.client.sign_and_dispatch(request, |response| {
            if response.status.is_success() {
                Box::new(response.buffer().from_err().and_then(|response| {
                    let result = proto::json::ResponsePayload::new(&response)
                        .deserialize::<ListResourcesResponse, _>()?;

                    Ok(result)
                }))
            } else {
                Box::new(
                    response
                        .buffer()
                        .from_err()
                        .and_then(|response| Err(ListResourcesError::from_response(response))),
                )
            }
        })
    }

    /// <p><p>Resource shares that were created by attaching a policy to a resource are visible only to the resource share owner, and the resource share cannot be modified in AWS RAM.</p> <p>Use this API action to promote the resource share. When you promote the resource share, it becomes:</p> <ul> <li> <p>Visible to all principals that it is shared with.</p> </li> <li> <p>Modifiable in AWS RAM.</p> </li> </ul></p>
    fn promote_resource_share_created_from_policy(
        &self,
        input: PromoteResourceShareCreatedFromPolicyRequest,
    ) -> RusotoFuture<
        PromoteResourceShareCreatedFromPolicyResponse,
        PromoteResourceShareCreatedFromPolicyError,
    > {
        let request_uri = "/promoteresourcesharecreatedfrompolicy";

        let mut request = SignedRequest::new("POST", "ram", &self.region, &request_uri);
        request.set_content_type("application/x-amz-json-1.1".to_owned());

        let mut params = Params::new();
        params.put("resourceShareArn", &input.resource_share_arn);
        request.set_params(params);

        self.client.sign_and_dispatch(request, |response| {
            if response.status.is_success() {
                Box::new(response.buffer().from_err().and_then(|response| {
                    let result = proto::json::ResponsePayload::new(&response)
                        .deserialize::<PromoteResourceShareCreatedFromPolicyResponse, _>(
                    )?;

                    Ok(result)
                }))
            } else {
                Box::new(response.buffer().from_err().and_then(|response| {
                    Err(PromoteResourceShareCreatedFromPolicyError::from_response(
                        response,
                    ))
                }))
            }
        })
    }

    /// <p>Rejects an invitation to a resource share from another AWS account.</p>
    fn reject_resource_share_invitation(
        &self,
        input: RejectResourceShareInvitationRequest,
    ) -> RusotoFuture<RejectResourceShareInvitationResponse, RejectResourceShareInvitationError>
    {
        let request_uri = "/rejectresourceshareinvitation";

        let mut request = SignedRequest::new("POST", "ram", &self.region, &request_uri);
        request.set_content_type("application/x-amz-json-1.1".to_owned());

        let encoded = Some(serde_json::to_vec(&input).unwrap());
        request.set_payload(encoded);

        self.client.sign_and_dispatch(request, |response| {
            if response.status.is_success() {
                Box::new(response.buffer().from_err().and_then(|response| {
                    let result = proto::json::ResponsePayload::new(&response)
                        .deserialize::<RejectResourceShareInvitationResponse, _>()?;

                    Ok(result)
                }))
            } else {
                Box::new(response.buffer().from_err().and_then(|response| {
                    Err(RejectResourceShareInvitationError::from_response(response))
                }))
            }
        })
    }

    /// <p>Adds the specified tags to the specified resource share that you own.</p>
    fn tag_resource(
        &self,
        input: TagResourceRequest,
    ) -> RusotoFuture<TagResourceResponse, TagResourceError> {
        let request_uri = "/tagresource";

        let mut request = SignedRequest::new("POST", "ram", &self.region, &request_uri);
        request.set_content_type("application/x-amz-json-1.1".to_owned());

        let encoded = Some(serde_json::to_vec(&input).unwrap());
        request.set_payload(encoded);

        self.client.sign_and_dispatch(request, |response| {
            if response.status.is_success() {
                Box::new(response.buffer().from_err().and_then(|response| {
                    let result = proto::json::ResponsePayload::new(&response)
                        .deserialize::<TagResourceResponse, _>()?;

                    Ok(result)
                }))
            } else {
                Box::new(
                    response
                        .buffer()
                        .from_err()
                        .and_then(|response| Err(TagResourceError::from_response(response))),
                )
            }
        })
    }

    /// <p>Removes the specified tags from the specified resource share that you own.</p>
    fn untag_resource(
        &self,
        input: UntagResourceRequest,
    ) -> RusotoFuture<UntagResourceResponse, UntagResourceError> {
        let request_uri = "/untagresource";

        let mut request = SignedRequest::new("POST", "ram", &self.region, &request_uri);
        request.set_content_type("application/x-amz-json-1.1".to_owned());

        let encoded = Some(serde_json::to_vec(&input).unwrap());
        request.set_payload(encoded);

        self.client.sign_and_dispatch(request, |response| {
            if response.status.is_success() {
                Box::new(response.buffer().from_err().and_then(|response| {
                    let result = proto::json::ResponsePayload::new(&response)
                        .deserialize::<UntagResourceResponse, _>()?;

                    Ok(result)
                }))
            } else {
                Box::new(
                    response
                        .buffer()
                        .from_err()
                        .and_then(|response| Err(UntagResourceError::from_response(response))),
                )
            }
        })
    }

    /// <p>Updates the specified resource share that you own.</p>
    fn update_resource_share(
        &self,
        input: UpdateResourceShareRequest,
    ) -> RusotoFuture<UpdateResourceShareResponse, UpdateResourceShareError> {
        let request_uri = "/updateresourceshare";

        let mut request = SignedRequest::new("POST", "ram", &self.region, &request_uri);
        request.set_content_type("application/x-amz-json-1.1".to_owned());

        let encoded = Some(serde_json::to_vec(&input).unwrap());
        request.set_payload(encoded);

        self.client.sign_and_dispatch(request, |response| {
            if response.status.is_success() {
                Box::new(response.buffer().from_err().and_then(|response| {
                    let result = proto::json::ResponsePayload::new(&response)
                        .deserialize::<UpdateResourceShareResponse, _>()?;

                    Ok(result)
                }))
            } else {
                Box::new(
                    response.buffer().from_err().and_then(|response| {
                        Err(UpdateResourceShareError::from_response(response))
                    }),
                )
            }
        })
    }
}<|MERGE_RESOLUTION|>--- conflicted
+++ resolved
@@ -50,9 +50,7 @@
 }
 
 #[derive(Default, Debug, Clone, PartialEq, Serialize)]
-<<<<<<< HEAD
 #[cfg_attr(feature = "deserialize_structs", derive(Deserialize))]
-=======
 pub struct AssociateResourceSharePermissionRequest {
     /// <p>A unique, case-sensitive identifier that you provide to ensure the idempotency of the request.</p>
     #[serde(rename = "clientToken")]
@@ -84,7 +82,7 @@
 }
 
 #[derive(Default, Debug, Clone, PartialEq, Serialize)]
->>>>>>> 36d57c13
+#[cfg_attr(feature = "deserialize_structs", derive(Deserialize))]
 pub struct AssociateResourceShareRequest {
     /// <p>A unique, case-sensitive identifier that you provide to ensure the idempotency of the request.</p>
     #[serde(rename = "clientToken")]
@@ -187,9 +185,7 @@
 }
 
 #[derive(Default, Debug, Clone, PartialEq, Serialize)]
-<<<<<<< HEAD
 #[cfg_attr(feature = "deserialize_structs", derive(Deserialize))]
-=======
 pub struct DisassociateResourceSharePermissionRequest {
     /// <p>A unique, case-sensitive identifier that you provide to ensure the idempotency of the request.</p>
     #[serde(rename = "clientToken")]
@@ -217,7 +213,7 @@
 }
 
 #[derive(Default, Debug, Clone, PartialEq, Serialize)]
->>>>>>> 36d57c13
+#[cfg_attr(feature = "deserialize_structs", derive(Deserialize))]
 pub struct DisassociateResourceShareRequest {
     /// <p>A unique, case-sensitive identifier that you provide to ensure the idempotency of the request.</p>
     #[serde(rename = "clientToken")]
@@ -263,9 +259,7 @@
 }
 
 #[derive(Default, Debug, Clone, PartialEq, Serialize)]
-<<<<<<< HEAD
 #[cfg_attr(feature = "deserialize_structs", derive(Deserialize))]
-=======
 pub struct GetPermissionRequest {
     /// <p>The ARN of the permission.</p>
     #[serde(rename = "permissionArn")]
@@ -286,7 +280,7 @@
 }
 
 #[derive(Default, Debug, Clone, PartialEq, Serialize)]
->>>>>>> 36d57c13
+#[cfg_attr(feature = "deserialize_structs", derive(Deserialize))]
 pub struct GetResourcePoliciesRequest {
     /// <p>The maximum number of results to return with a single call. To retrieve the remaining results, make another call with the returned <code>nextToken</code> value.</p>
     #[serde(rename = "maxResults")]
@@ -443,9 +437,7 @@
 }
 
 #[derive(Default, Debug, Clone, PartialEq, Serialize)]
-<<<<<<< HEAD
 #[cfg_attr(feature = "deserialize_structs", derive(Deserialize))]
-=======
 pub struct ListPendingInvitationResourcesRequest {
     /// <p>The maximum number of results to return with a single call. To retrieve the remaining results, make another call with the returned <code>nextToken</code> value.</p>
     #[serde(rename = "maxResults")]
@@ -474,6 +466,7 @@
 }
 
 #[derive(Default, Debug, Clone, PartialEq, Serialize)]
+#[cfg_attr(feature = "deserialize_structs", derive(Deserialize))]
 pub struct ListPermissionsRequest {
     /// <p>The maximum number of results to return with a single call. To retrieve the remaining results, make another call with the returned <code>nextToken</code> value.</p>
     #[serde(rename = "maxResults")]
@@ -503,7 +496,7 @@
 }
 
 #[derive(Default, Debug, Clone, PartialEq, Serialize)]
->>>>>>> 36d57c13
+#[cfg_attr(feature = "deserialize_structs", derive(Deserialize))]
 pub struct ListPrincipalsRequest {
     /// <p>The maximum number of results to return with a single call. To retrieve the remaining results, make another call with the returned <code>nextToken</code> value.</p>
     #[serde(rename = "maxResults")]
@@ -548,9 +541,7 @@
 }
 
 #[derive(Default, Debug, Clone, PartialEq, Serialize)]
-<<<<<<< HEAD
 #[cfg_attr(feature = "deserialize_structs", derive(Deserialize))]
-=======
 pub struct ListResourceSharePermissionsRequest {
     /// <p>The maximum number of results to return with a single call. To retrieve the remaining results, make another call with the returned <code>nextToken</code> value.</p>
     #[serde(rename = "maxResults")]
@@ -579,7 +570,7 @@
 }
 
 #[derive(Default, Debug, Clone, PartialEq, Serialize)]
->>>>>>> 36d57c13
+#[cfg_attr(feature = "deserialize_structs", derive(Deserialize))]
 pub struct ListResourcesRequest {
     /// <p>The maximum number of results to return with a single call. To retrieve the remaining results, make another call with the returned <code>nextToken</code> value.</p>
     #[serde(rename = "maxResults")]
@@ -650,9 +641,7 @@
 }
 
 #[derive(Default, Debug, Clone, PartialEq, Serialize)]
-<<<<<<< HEAD
 #[cfg_attr(feature = "deserialize_structs", derive(Deserialize))]
-=======
 pub struct PromoteResourceShareCreatedFromPolicyRequest {
     /// <p>The ARN of the resource share to promote.</p>
     #[serde(rename = "resourceShareArn")]
@@ -669,7 +658,7 @@
 }
 
 #[derive(Default, Debug, Clone, PartialEq, Serialize)]
->>>>>>> 36d57c13
+#[cfg_attr(feature = "deserialize_structs", derive(Deserialize))]
 pub struct RejectResourceShareInvitationRequest {
     /// <p>A unique, case-sensitive identifier that you provide to ensure the idempotency of the request.</p>
     #[serde(rename = "clientToken")]
