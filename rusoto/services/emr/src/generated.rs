--- conflicted
+++ resolved
@@ -1931,9 +1931,7 @@
 }
 
 #[derive(Default, Debug, Clone, PartialEq, Serialize)]
-<<<<<<< HEAD
 #[cfg_attr(feature = "deserialize_structs", derive(Deserialize))]
-=======
 pub struct ModifyClusterInput {
     /// <p>The unique identifier of the cluster.</p>
     #[serde(rename = "ClusterId")]
@@ -1954,7 +1952,7 @@
 }
 
 #[derive(Default, Debug, Clone, PartialEq, Serialize)]
->>>>>>> 36d57c13
+#[cfg_attr(feature = "deserialize_structs", derive(Deserialize))]
 pub struct ModifyInstanceFleetInput {
     /// <p>The unique identifier of the cluster.</p>
     #[serde(rename = "ClusterId")]
